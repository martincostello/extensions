﻿// Licensed to the .NET Foundation under one or more agreements.
// The .NET Foundation licenses this file to you under the MIT license.

using System;
using System.Collections.Generic;
using System.Net;
using System.Net.Http;
using System.Text;
using System.Threading;
using System.Threading.Tasks;
using AutoFixture;
using FluentAssertions;
using Microsoft.Extensions.Compliance.Classification;
using Microsoft.Extensions.Compliance.Testing;
using Microsoft.Extensions.DependencyInjection;
using Microsoft.Extensions.Http.Diagnostics;
using Microsoft.Extensions.Http.Logging.Internal;
using Microsoft.Extensions.Http.Logging.Test.Internal;
using Microsoft.Extensions.Telemetry.Internal;
using Moq;
using Xunit;

namespace Microsoft.Extensions.Http.Logging.Test;

public class HttpRequestReaderTest
{
    private const string Redacted = "REDACTED";

    private readonly Fixture _fixture;

    public HttpRequestReaderTest()
    {
        _fixture = new Fixture();
    }

    [Fact]
    public async Task ReadAsync_AllData_ReturnsLogRecord()
    {
        var requestContent = _fixture.Create<string>();
        var responseContent = _fixture.Create<string>();
        var host = "default-uri.com";
        var plainTextMedia = "text/plain";
        var header1 = new KeyValuePair<string, string>("Header1", "Value1");
        var header2 = new KeyValuePair<string, string>("Header2", "Value2");
        var header3 = new KeyValuePair<string, string>("Header3", "Value3");
        var expectedRecord = new LogRecord
        {
            Host = host,
            Method = HttpMethod.Post,
            Path = TelemetryConstants.Redacted,
            StatusCode = 200,
            RequestHeaders = [new("Header1", Redacted), new("Header3", Redacted)],
            ResponseHeaders = [new("Header2", Redacted), new("Header3", Redacted)],
            RequestBody = requestContent,
            ResponseBody = responseContent,
        };

        var options = new LoggingOptions
        {
            RequestHeadersDataClasses = new Dictionary<string, DataClassification> { { header1.Key, FakeClassifications.PrivateData }, { header3.Key, FakeClassifications.PrivateData } },
            ResponseHeadersDataClasses = new Dictionary<string, DataClassification> { { header2.Key, FakeClassifications.PrivateData }, { header3.Key, FakeClassifications.PrivateData } },
            RequestBodyContentTypes = new HashSet<string> { plainTextMedia },
            ResponseBodyContentTypes = new HashSet<string> { plainTextMedia },
            BodyReadTimeout = TimeSpan.FromSeconds(100000),
            LogBody = true,
        };

        var mockHeadersRedactor = new Mock<IHttpHeadersRedactor>();
        mockHeadersRedactor.Setup(r => r.Redact(It.IsAny<IEnumerable<string>>(), It.IsAny<DataClassification>()))
            .Returns(Redacted);

        var serviceKey = "my-key";
        var headersReader = new HttpHeadersReader(options.ToOptionsMonitor(serviceKey), mockHeadersRedactor.Object, serviceKey);
        using var serviceProvider = GetServiceProvider(headersReader, serviceKey);

        var reader = new HttpRequestReader(serviceProvider, options.ToOptionsMonitor(serviceKey), serviceProvider.GetRequiredService<IHttpRouteFormatter>(),
            RequestMetadataContext, serviceKey: serviceKey);

        using var httpRequestMessage = new HttpRequestMessage
        {
            Method = HttpMethod.Post,
            RequestUri = new Uri("http://default-uri.com/foo"),
            Content = new StringContent(requestContent, Encoding.UTF8)
        };

        httpRequestMessage.Headers.Add(header1.Key, header1.Value);
        httpRequestMessage.Headers.Add(header3.Key, header3.Value);

        using var httpResponseMessage = new HttpResponseMessage
        {
            StatusCode = HttpStatusCode.OK,
            Content = new StringContent(responseContent, Encoding.UTF8)
        };

        httpResponseMessage.Headers.Add(header2.Key, header2.Value);
        httpResponseMessage.Headers.Add(header3.Key, header3.Value);

        var logRecord = new LogRecord();
        var requestHeadersBuffer = new List<KeyValuePair<string, string>>();
        var responseHeadersBuffer = new List<KeyValuePair<string, string>>();
        await reader.ReadRequestAsync(logRecord, httpRequestMessage, requestHeadersBuffer, CancellationToken.None);
        await reader.ReadResponseAsync(logRecord, httpResponseMessage, responseHeadersBuffer, CancellationToken.None);

        logRecord.Should().BeEquivalentTo(
            expectedRecord,
            o => o
                .Excluding(m => m.RequestBody)
                .Excluding(m => m.ResponseBody)
                .ComparingByMembers<LogRecord>());

        logRecord.RequestBody.Should().BeEquivalentTo(expectedRecord.RequestBody);
        logRecord.ResponseBody.Should().BeEquivalentTo(expectedRecord.ResponseBody);
    }

    [Fact]
    public async Task ReadAsync_NoHost_ReturnsLogRecordWithoutHost()
    {
        var requestContent = _fixture.Create<string>();
        var responseContent = _fixture.Create<string>();
        const string PlainTextMedia = "text/plain";

        var expectedRecord = new LogRecord
        {
            Host = TelemetryConstants.Unknown,
            Method = HttpMethod.Post,
            Path = TelemetryConstants.Unknown,
            StatusCode = 200,
            RequestBody = requestContent,
            ResponseBody = responseContent,
        };

        var options = new LoggingOptions
        {
            RequestBodyContentTypes = new HashSet<string> { PlainTextMedia },
            ResponseBodyContentTypes = new HashSet<string> { PlainTextMedia },
            BodyReadTimeout = TimeSpan.FromSeconds(10),
            LogBody = true,
        };

        var mockHeadersRedactor = new Mock<IHttpHeadersRedactor>();
        mockHeadersRedactor.Setup(r => r.Redact(It.IsAny<IEnumerable<string>>(), It.IsAny<DataClassification>()))
            .Returns(Redacted);

        var headersReader = new HttpHeadersReader(options.ToOptionsMonitor(), mockHeadersRedactor.Object);
        using var serviceProvider = GetServiceProvider(headersReader);

        var reader = new HttpRequestReader(serviceProvider, options.ToOptionsMonitor(), serviceProvider.GetRequiredService<IHttpRouteFormatter>(), RequestMetadataContext);

        using var httpRequestMessage = new HttpRequestMessage
        {
            Method = HttpMethod.Post,
            RequestUri = null,
            Content = new StringContent(requestContent, Encoding.UTF8)
        };

        using var httpResponseMessage = new HttpResponseMessage
        {
            StatusCode = HttpStatusCode.OK,
            Content = new StringContent(responseContent, Encoding.UTF8)
        };

        var actualRecord = new LogRecord();
        var requestHeadersBuffer = new List<KeyValuePair<string, string>>();
        var responseHeadersBuffer = new List<KeyValuePair<string, string>>();
<<<<<<< HEAD
        var propertyBag = new LogMethodHelper();
        await reader.ReadRequestAsync(actualRecord, httpRequestMessage, requestHeadersBuffer, CancellationToken.None);
        await reader.ReadResponseAsync(actualRecord, httpResponseMessage, responseHeadersBuffer, CancellationToken.None);
=======
        await reader.ReadRequestAsync(actualRecord, httpRequestMessage, requestHeadersBuffer, CancellationToken.None).ConfigureAwait(false);
        await reader.ReadResponseAsync(actualRecord, httpResponseMessage, responseHeadersBuffer, CancellationToken.None).ConfigureAwait(false);
>>>>>>> b2f59609

        actualRecord.Should().BeEquivalentTo(
            expectedRecord,
            o => o
                .Excluding(m => m.RequestBody)
                .Excluding(m => m.ResponseBody)
                .ComparingByMembers<LogRecord>());

        actualRecord.RequestBody.Should().BeEquivalentTo(expectedRecord.RequestBody);
        actualRecord.ResponseBody.Should().BeEquivalentTo(expectedRecord.ResponseBody);
    }

    [Fact]
    public async Task ReadAsync_AllDataWithRequestMetadataSet_ReturnsLogRecord()
    {
        var requestContent = _fixture.Create<string>();
        var responseContent = _fixture.Create<string>();
        var host = "default-uri.com";
        var plainTextMedia = "text/plain";
        var header1 = new KeyValuePair<string, string>("Header1", "Value1");
        var header2 = new KeyValuePair<string, string>("Header2", "Value2");

        var expectedRecord = new LogRecord
        {
            Host = host,
            Method = HttpMethod.Post,
            Path = "foo/bar/123",
            StatusCode = 200,
            RequestHeaders = [new("Header1", Redacted)],
            ResponseHeaders = [new("Header2", Redacted)],
            RequestBody = requestContent,
            ResponseBody = responseContent,
        };

        var opts = new LoggingOptions
        {
            RequestHeadersDataClasses = new Dictionary<string, DataClassification> { { header1.Key, FakeClassifications.PrivateData } },
            ResponseHeadersDataClasses = new Dictionary<string, DataClassification> { { header2.Key, FakeClassifications.PrivateData } },
            RequestBodyContentTypes = new HashSet<string> { plainTextMedia },
            ResponseBodyContentTypes = new HashSet<string> { plainTextMedia },
            BodyReadTimeout = TimeSpan.FromSeconds(10),
            LogBody = true,
        };

        opts.RouteParameterDataClasses.Add("userId", FakeClassifications.PrivateData);
        var mockHeadersRedactor = new Mock<IHttpHeadersRedactor>();
        mockHeadersRedactor.Setup(r => r.Redact(It.IsAny<IEnumerable<string>>(), It.IsAny<DataClassification>()))
            .Returns(Redacted);

        var headersReader = new HttpHeadersReader(opts.ToOptionsMonitor(), mockHeadersRedactor.Object);
        using var serviceProvider = GetServiceProvider(headersReader);

        var reader = new HttpRequestReader(serviceProvider, opts.ToOptionsMonitor(),
            serviceProvider.GetRequiredService<IHttpRouteFormatter>(), RequestMetadataContext);

        using var httpRequestMessage = new HttpRequestMessage
        {
            Method = HttpMethod.Post,
            RequestUri = new Uri("http://default-uri.com/foo/bar/123"),
            Content = new StringContent(requestContent, Encoding.UTF8),
        };

        httpRequestMessage.Headers.Add(header1.Key, header1.Value);
        httpRequestMessage.SetRequestMetadata(new RequestMetadata
        {
            RequestRoute = "/foo/bar/{userId}"
        });

        using var httpResponseMessage = new HttpResponseMessage
        {
            StatusCode = HttpStatusCode.OK,
            Content = new StringContent(responseContent, Encoding.UTF8)
        };

        httpResponseMessage.Headers.Add(header2.Key, header2.Value);

        var requestHeadersBuffer = new List<KeyValuePair<string, string>>();
        var responseHeadersBuffer = new List<KeyValuePair<string, string>>();
        var actualRecord = new LogRecord();
        await reader.ReadRequestAsync(actualRecord, httpRequestMessage, requestHeadersBuffer, CancellationToken.None);
        await reader.ReadResponseAsync(actualRecord, httpResponseMessage, responseHeadersBuffer, CancellationToken.None);

        actualRecord.Should().BeEquivalentTo(
            expectedRecord,
            o => o
                .Excluding(m => m.RequestBody)
                .Excluding(m => m.ResponseBody)
                .ComparingByMembers<LogRecord>());
        actualRecord.RequestBody.Should().BeEquivalentTo(expectedRecord.RequestBody);
        actualRecord.ResponseBody.Should().BeEquivalentTo(expectedRecord.ResponseBody);
    }

    [Fact]
    public async Task ReadAsync_FormatRequestPathDisabled_ReturnsLogRecordWithRoute()
    {
        var requestContent = _fixture.Create<string>();
        var responseContent = _fixture.Create<string>();
        var host = "default-uri.com";
        var plainTextMedia = "text/plain";
        var header1 = new KeyValuePair<string, string>("Header1", "Value1");
        var header2 = new KeyValuePair<string, string>("Header2", "Value2");

        var expectedRecord = new LogRecord
        {
            Host = host,
            Method = HttpMethod.Post,
            Path = "foo/bar/{userId}",
            StatusCode = 200,
            RequestHeaders = [new("Header1", Redacted)],
            ResponseHeaders = [new("Header2", Redacted)],
            RequestBody = requestContent,
            ResponseBody = responseContent,
        };

        var opts = new LoggingOptions
        {
            LogRequestStart = true,
            LogBody = true,
            RequestHeadersDataClasses = new Dictionary<string, DataClassification> { { header1.Key, FakeClassifications.PrivateData } },
            ResponseHeadersDataClasses = new Dictionary<string, DataClassification> { { header2.Key, FakeClassifications.PrivateData } },
            RequestBodyContentTypes = new HashSet<string> { plainTextMedia },
            ResponseBodyContentTypes = new HashSet<string> { plainTextMedia },
            BodyReadTimeout = TimeSpan.FromSeconds(10),
            RequestPathLoggingMode = OutgoingPathLoggingMode.Structured
        };

        opts.RouteParameterDataClasses.Add("userId", FakeClassifications.PrivateData);

        var mockHeadersRedactor = new Mock<IHttpHeadersRedactor>();
        mockHeadersRedactor.Setup(r => r.Redact(It.IsAny<IEnumerable<string>>(), It.IsAny<DataClassification>()))
            .Returns(Redacted);

        var headersReader = new HttpHeadersReader(opts.ToOptionsMonitor(), mockHeadersRedactor.Object);
        using var serviceProvider = GetServiceProvider(headersReader);

        var reader = new HttpRequestReader(serviceProvider, opts.ToOptionsMonitor(),
            serviceProvider.GetRequiredService<IHttpRouteFormatter>(), RequestMetadataContext);

        using var httpRequestMessage = new HttpRequestMessage
        {
            Method = HttpMethod.Post,
            RequestUri = new Uri("http://default-uri.com/foo/bar/123"),
            Content = new StringContent(requestContent, Encoding.UTF8),
        };

        httpRequestMessage.Headers.Add(header1.Key, header1.Value);
        httpRequestMessage.SetRequestMetadata(new RequestMetadata
        {
            RequestRoute = "foo/bar/{userId}"
        });

        using var httpResponseMessage = new HttpResponseMessage
        {
            StatusCode = HttpStatusCode.OK,
            Content = new StringContent(responseContent, Encoding.UTF8)
        };

        httpResponseMessage.Headers.Add(header2.Key, header2.Value);

        var requestHeadersBuffer = new List<KeyValuePair<string, string>>();
        var responseHeadersBuffer = new List<KeyValuePair<string, string>>();
        var actualRecord = new LogRecord();
        await reader.ReadRequestAsync(actualRecord, httpRequestMessage, requestHeadersBuffer, CancellationToken.None);
        await reader.ReadResponseAsync(actualRecord, httpResponseMessage, responseHeadersBuffer, CancellationToken.None);

        actualRecord.Should().BeEquivalentTo(
            expectedRecord,
            o => o
                .Excluding(m => m.RequestBody)
                .Excluding(m => m.ResponseBody)
                .ComparingByMembers<LogRecord>());
        actualRecord.RequestBody.Should().BeEquivalentTo(expectedRecord.RequestBody);
        actualRecord.ResponseBody.Should().BeEquivalentTo(expectedRecord.ResponseBody);
    }

    [Fact]
    public async Task ReadAsync_RouteParameterRedactionModeNone_ReturnsLogRecordWithUnredactedRoute()
    {
        var requestContent = _fixture.Create<string>();
        var host = "default-uri.com";
        var plainTextMedia = "text/plain";
        var header1 = new KeyValuePair<string, string>("Header1", "Value1");
        var header2 = new KeyValuePair<string, string>("Header2", "Value2");

        var expectedRecord = new LogRecord
        {
            Host = host,
            Method = HttpMethod.Post,
            Path = "/foo/bar/123",
            RequestHeaders = [new("Header1", Redacted)],
            RequestBody = requestContent,
        };

        var opts = new LoggingOptions
        {
            LogRequestStart = true,
            LogBody = true,
            RequestPathParameterRedactionMode = HttpRouteParameterRedactionMode.None,
            RequestHeadersDataClasses = new Dictionary<string, DataClassification> { { header1.Key, FakeClassifications.PrivateData } },
            RequestBodyContentTypes = new HashSet<string> { plainTextMedia },
            BodyReadTimeout = TimeSpan.FromSeconds(10),
            RequestPathLoggingMode = OutgoingPathLoggingMode.Structured
        };

        opts.RouteParameterDataClasses.Add("userId", FakeClassifications.PrivateData);

        var mockHeadersRedactor = new Mock<IHttpHeadersRedactor>();
        mockHeadersRedactor.Setup(r => r.Redact(It.IsAny<IEnumerable<string>>(), It.IsAny<DataClassification>()))
            .Returns(Redacted);

        var headersReader = new HttpHeadersReader(opts.ToOptionsMonitor(), mockHeadersRedactor.Object);
        using var serviceProvider = GetServiceProvider(headersReader);

        var reader = new HttpRequestReader(serviceProvider, opts.ToOptionsMonitor(),
            serviceProvider.GetRequiredService<IHttpRouteFormatter>(), RequestMetadataContext);

        using var httpRequestMessage = new HttpRequestMessage
        {
            Method = HttpMethod.Post,
            RequestUri = new Uri("http://default-uri.com/foo/bar/123"),
            Content = new StringContent(requestContent, Encoding.UTF8),
        };

        httpRequestMessage.Headers.Add(header1.Key, header1.Value);

        var requestHeadersBuffer = new List<KeyValuePair<string, string>>();
        var responseHeadersBuffer = new List<KeyValuePair<string, string>>();
        var actualRecord = new LogRecord();
        await reader.ReadRequestAsync(actualRecord, httpRequestMessage, requestHeadersBuffer, CancellationToken.None);

        actualRecord.Should().BeEquivalentTo(
            expectedRecord,
            o => o
                .Excluding(m => m.RequestBody)
                .Excluding(m => m.ResponseBody)
                .ComparingByMembers<LogRecord>());
    }

    [Fact]
    public async Task ReadAsync_RequestMetadataRequestNameSetAndRouteMissing_ReturnsLogRecord()
    {
        var requestContent = _fixture.Create<string>();
        var responseContent = _fixture.Create<string>();
        var host = "default-uri.com";
        var plainTextMedia = "text/plain";
        var header1 = new KeyValuePair<string, string>("Header1", "Value1");
        var header2 = new KeyValuePair<string, string>("Header2", "Value2");

        var expectedRecord = new LogRecord
        {
            Host = host,
            Method = HttpMethod.Post,
            Path = "TestRequest",
            StatusCode = 200,
            RequestHeaders = [new("Header1", Redacted)],
            ResponseHeaders = [new("Header2", Redacted)],
            RequestBody = requestContent,
            ResponseBody = responseContent,
        };

        var opts = new LoggingOptions
        {
            RequestHeadersDataClasses = new Dictionary<string, DataClassification> { { header1.Key, FakeClassifications.PrivateData } },
            ResponseHeadersDataClasses = new Dictionary<string, DataClassification> { { header2.Key, FakeClassifications.PrivateData } },
            RequestBodyContentTypes = new HashSet<string> { plainTextMedia },
            ResponseBodyContentTypes = new HashSet<string> { plainTextMedia },
            BodyReadTimeout = TimeSpan.FromSeconds(10),
            LogBody = true,
        };

        opts.RouteParameterDataClasses.Add("userId", FakeClassifications.PrivateData);
        var mockHeadersRedactor = new Mock<IHttpHeadersRedactor>();
        mockHeadersRedactor.Setup(r => r.Redact(It.IsAny<IEnumerable<string>>(), It.IsAny<DataClassification>()))
            .Returns(Redacted);

        var headersReader = new HttpHeadersReader(opts.ToOptionsMonitor(), mockHeadersRedactor.Object);
        using var serviceProvider = GetServiceProvider(headersReader);

        var reader = new HttpRequestReader(serviceProvider, opts.ToOptionsMonitor(),
            serviceProvider.GetRequiredService<IHttpRouteFormatter>(), RequestMetadataContext);

        using var httpRequestMessage = new HttpRequestMessage
        {
            Method = HttpMethod.Post,
            RequestUri = new Uri("http://default-uri.com/foo/bar/123"),
            Content = new StringContent(requestContent, Encoding.UTF8),
        };

        httpRequestMessage.Headers.Add(header1.Key, header1.Value);
        httpRequestMessage.SetRequestMetadata(new RequestMetadata
        {
            RequestName = "TestRequest"
        });

        using var httpResponseMessage = new HttpResponseMessage
        {
            StatusCode = HttpStatusCode.OK,
            Content = new StringContent(responseContent, Encoding.UTF8)
        };

        httpResponseMessage.Headers.Add(header2.Key, header2.Value);

        var requestHeadersBuffer = new List<KeyValuePair<string, string>>();
        var responseHeadersBuffer = new List<KeyValuePair<string, string>>();
        var actualRecord = new LogRecord();
        await reader.ReadRequestAsync(actualRecord, httpRequestMessage, requestHeadersBuffer, CancellationToken.None);
        await reader.ReadResponseAsync(actualRecord, httpResponseMessage, responseHeadersBuffer, CancellationToken.None);

        actualRecord.Should().BeEquivalentTo(
            expectedRecord,
            o => o
                .Excluding(m => m.RequestBody)
                .Excluding(m => m.ResponseBody)
                .ComparingByMembers<LogRecord>());

        actualRecord.RequestBody.Should().BeEquivalentTo(expectedRecord.RequestBody);
        actualRecord.ResponseBody.Should().BeEquivalentTo(expectedRecord.ResponseBody);
    }

    [Fact]
    public async Task ReadAsync_NoMetadataUsesRedactedString_ReturnsLogRecord()
    {
        var requestContent = _fixture.Create<string>();
        var responseContent = _fixture.Create<string>();
        var host = "default-uri.com";
        var plainTextMedia = "text/plain";
        var header1 = new KeyValuePair<string, string>("Header1", "Value1");
        var header2 = new KeyValuePair<string, string>("Header2", "Value2");

        var expectedRecord = new LogRecord
        {
            Host = host,
            Method = HttpMethod.Post,
            Path = TelemetryConstants.Redacted,
            StatusCode = 200,
            RequestHeaders = [new("Header1", Redacted)],
            ResponseHeaders = [new("Header2", Redacted)],
            RequestBody = requestContent,
            ResponseBody = responseContent,
        };

        var opts = new LoggingOptions
        {
            RequestHeadersDataClasses = new Dictionary<string, DataClassification> { { header1.Key, FakeClassifications.PrivateData } },
            ResponseHeadersDataClasses = new Dictionary<string, DataClassification> { { header2.Key, FakeClassifications.PrivateData } },
            RequestBodyContentTypes = new HashSet<string> { plainTextMedia },
            ResponseBodyContentTypes = new HashSet<string> { plainTextMedia },
            BodyReadTimeout = TimeSpan.FromSeconds(10),
            LogBody = true,
        };

        opts.RouteParameterDataClasses.Add("userId", FakeClassifications.PrivateData);
        var mockHeadersRedactor = new Mock<IHttpHeadersRedactor>();
        mockHeadersRedactor.Setup(r => r.Redact(It.IsAny<IEnumerable<string>>(), It.IsAny<DataClassification>()))
            .Returns(Redacted);

        var headersReader = new HttpHeadersReader(opts.ToOptionsMonitor(), mockHeadersRedactor.Object);
        using var serviceProvider = GetServiceProvider(headersReader);

        var reader = new HttpRequestReader(serviceProvider, opts.ToOptionsMonitor(),
            serviceProvider.GetRequiredService<IHttpRouteFormatter>(), RequestMetadataContext);

        using var httpRequestMessage = new HttpRequestMessage
        {
            Method = HttpMethod.Post,
            RequestUri = new Uri("http://default-uri.com/foo/bar/123"),
            Content = new StringContent(requestContent, Encoding.UTF8),
        };

        httpRequestMessage.Headers.Add(header1.Key, header1.Value);

        using var httpResponseMessage = new HttpResponseMessage
        {
            StatusCode = HttpStatusCode.OK,
            Content = new StringContent(responseContent, Encoding.UTF8)
        };

        httpResponseMessage.Headers.Add(header2.Key, header2.Value);

        var requestHeadersBuffer = new List<KeyValuePair<string, string>>();
        var responseHeadersBuffer = new List<KeyValuePair<string, string>>();
        var actualRecord = new LogRecord();
        await reader.ReadRequestAsync(actualRecord, httpRequestMessage, requestHeadersBuffer, CancellationToken.None);
        await reader.ReadResponseAsync(actualRecord, httpResponseMessage, responseHeadersBuffer, CancellationToken.None);

        actualRecord.Should().BeEquivalentTo(
            expectedRecord,
            o => o
                .Excluding(m => m.RequestBody)
                .Excluding(m => m.ResponseBody)
                .ComparingByMembers<LogRecord>());
        actualRecord.RequestBody.Should().BeEquivalentTo(expectedRecord.RequestBody);
        actualRecord.ResponseBody.Should().BeEquivalentTo(expectedRecord.ResponseBody);
    }

    [Fact]
    public async Task ReadAsync_MetadataWithoutRequestRouteOrNameUsesConstants_ReturnsLogRecord()
    {
        var requestContent = _fixture.Create<string>();
        var responseContent = _fixture.Create<string>();
        var host = "default-uri.com";
        var plainTextMedia = "text/plain";
        var header1 = new KeyValuePair<string, string>("Header1", "Value1");
        var header2 = new KeyValuePair<string, string>("Header2", "Value2");

        var expectedRecord = new LogRecord
        {
            Host = host,
            Method = HttpMethod.Post,
            Path = TelemetryConstants.Unknown,
            StatusCode = 200,
            RequestHeaders = [new("Header1", Redacted)],
            ResponseHeaders = [new("Header2", Redacted)],
            RequestBody = requestContent,
            ResponseBody = responseContent,
        };

        var opts = new LoggingOptions
        {
            RequestHeadersDataClasses = new Dictionary<string, DataClassification> { { header1.Key, FakeClassifications.PrivateData } },
            ResponseHeadersDataClasses = new Dictionary<string, DataClassification> { { header2.Key, FakeClassifications.PrivateData } },
            RequestBodyContentTypes = new HashSet<string> { plainTextMedia },
            ResponseBodyContentTypes = new HashSet<string> { plainTextMedia },
            BodyReadTimeout = TimeSpan.FromSeconds(10),
            LogBody = true,
        };

        opts.RouteParameterDataClasses.Add("userId", FakeClassifications.PrivateData);
        var mockHeadersRedactor = new Mock<IHttpHeadersRedactor>();
        mockHeadersRedactor.Setup(r => r.Redact(It.IsAny<IEnumerable<string>>(), It.IsAny<DataClassification>()))
            .Returns(Redacted);

        var headersReader = new HttpHeadersReader(opts.ToOptionsMonitor(), mockHeadersRedactor.Object);
        using var serviceProvider = GetServiceProvider(headersReader);

        var reader = new HttpRequestReader(serviceProvider, opts.ToOptionsMonitor(),
            serviceProvider.GetRequiredService<IHttpRouteFormatter>(), RequestMetadataContext);

        using var httpRequestMessage = new HttpRequestMessage
        {
            Method = HttpMethod.Post,
            RequestUri = new Uri("http://default-uri.com/foo/bar/123"),
            Content = new StringContent(requestContent, Encoding.UTF8),
        };

        httpRequestMessage.Headers.Add(header1.Key, header1.Value);
        httpRequestMessage.SetRequestMetadata(new RequestMetadata());

        using var httpResponseMessage = new HttpResponseMessage
        {
            StatusCode = HttpStatusCode.OK,
            Content = new StringContent(responseContent, Encoding.UTF8)
        };

        httpResponseMessage.Headers.Add(header2.Key, header2.Value);

        var requestHeadersBuffer = new List<KeyValuePair<string, string>>();
        var responseHeadersBuffer = new List<KeyValuePair<string, string>>();
        var actualRecord = new LogRecord();
        await reader.ReadRequestAsync(actualRecord, httpRequestMessage, requestHeadersBuffer, CancellationToken.None);
        await reader.ReadResponseAsync(actualRecord, httpResponseMessage, responseHeadersBuffer, CancellationToken.None);

        actualRecord.Should().BeEquivalentTo(
            expectedRecord,
            o => o
                .Excluding(m => m.RequestBody)
                .Excluding(m => m.ResponseBody)
                .ComparingByMembers<LogRecord>());

        actualRecord.RequestBody.Should().BeEquivalentTo(expectedRecord.RequestBody);
        actualRecord.ResponseBody.Should().BeEquivalentTo(expectedRecord.ResponseBody);
    }

    private static ServiceProvider GetServiceProvider(HttpHeadersReader headersReader, string? serviceKey = null)
    {
        var services = new ServiceCollection();
        if (serviceKey is null)
        {
            _ = services.AddSingleton<IHttpHeadersReader>(headersReader);
        }
        else
        {
            _ = services.AddKeyedSingleton<IHttpHeadersReader>(serviceKey, headersReader);
        }

        return services
            .AddFakeRedaction()
            .AddHttpRouteProcessor()
            .BuildServiceProvider();
    }

    private static IOutgoingRequestContext RequestMetadataContext => Mock.Of<IOutgoingRequestContext>();
}<|MERGE_RESOLUTION|>--- conflicted
+++ resolved
@@ -162,14 +162,8 @@
         var actualRecord = new LogRecord();
         var requestHeadersBuffer = new List<KeyValuePair<string, string>>();
         var responseHeadersBuffer = new List<KeyValuePair<string, string>>();
-<<<<<<< HEAD
-        var propertyBag = new LogMethodHelper();
-        await reader.ReadRequestAsync(actualRecord, httpRequestMessage, requestHeadersBuffer, CancellationToken.None);
-        await reader.ReadResponseAsync(actualRecord, httpResponseMessage, responseHeadersBuffer, CancellationToken.None);
-=======
         await reader.ReadRequestAsync(actualRecord, httpRequestMessage, requestHeadersBuffer, CancellationToken.None).ConfigureAwait(false);
         await reader.ReadResponseAsync(actualRecord, httpResponseMessage, responseHeadersBuffer, CancellationToken.None).ConfigureAwait(false);
->>>>>>> b2f59609
 
         actualRecord.Should().BeEquivalentTo(
             expectedRecord,
