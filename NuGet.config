<?xml version="1.0" encoding="utf-8"?>
<configuration>
  <packageSources>
    <clear />
<<<<<<< HEAD
    <!--Begin: Package sources managed by Dependency Flow automation. Do not edit the sources below.-->
    <!--  Begin: Package sources from dotnet-runtime -->
    <add key="darc-int-dotnet-runtime-aeea2ad" value="https://pkgs.dev.azure.com/dnceng/_packaging/darc-int-dotnet-runtime-aeea2adc/nuget/v3/index.json" />
    <add key="darc-int-dotnet-runtime-4f8dd29" value="https://pkgs.dev.azure.com/dnceng/_packaging/darc-int-dotnet-runtime-4f8dd299/nuget/v3/index.json" />
    <!--  End: Package sources from dotnet-runtime -->
    <!--End: Package sources managed by Dependency Flow automation. Do not edit the sources above.-->
=======
>>>>>>> 2852d403
    <add key="dotnet5" value="https://pkgs.dev.azure.com/dnceng/public/_packaging/dotnet5/nuget/v3/index.json" />
    <add key="dotnet5-transport" value="https://pkgs.dev.azure.com/dnceng/public/_packaging/dotnet5-transport/nuget/v3/index.json" />
    <add key="dotnet-eng" value="https://pkgs.dev.azure.com/dnceng/public/_packaging/dotnet-eng/nuget/v3/index.json" />
    <add key="dotnet-tools" value="https://pkgs.dev.azure.com/dnceng/public/_packaging/dotnet-tools/nuget/v3/index.json" />
    <add key="nuget.org" value="https://api.nuget.org/v3/index.json" />
  </packageSources>
  <disabledPackageSources>
    <add key="darc-int-dotnet-runtime-681e2c3" value="true" />
    <!--  Begin: Package sources from dotnet-runtime -->
    <add key="darc-int-dotnet-runtime-aeea2ad" value="true" />
    <add key="darc-int-dotnet-runtime-4f8dd29" value="true" />
    <!--  End: Package sources from dotnet-runtime -->
  </disabledPackageSources>
</configuration><|MERGE_RESOLUTION|>--- conflicted
+++ resolved
@@ -2,15 +2,11 @@
 <configuration>
   <packageSources>
     <clear />
-<<<<<<< HEAD
     <!--Begin: Package sources managed by Dependency Flow automation. Do not edit the sources below.-->
     <!--  Begin: Package sources from dotnet-runtime -->
-    <add key="darc-int-dotnet-runtime-aeea2ad" value="https://pkgs.dev.azure.com/dnceng/_packaging/darc-int-dotnet-runtime-aeea2adc/nuget/v3/index.json" />
     <add key="darc-int-dotnet-runtime-4f8dd29" value="https://pkgs.dev.azure.com/dnceng/_packaging/darc-int-dotnet-runtime-4f8dd299/nuget/v3/index.json" />
     <!--  End: Package sources from dotnet-runtime -->
     <!--End: Package sources managed by Dependency Flow automation. Do not edit the sources above.-->
-=======
->>>>>>> 2852d403
     <add key="dotnet5" value="https://pkgs.dev.azure.com/dnceng/public/_packaging/dotnet5/nuget/v3/index.json" />
     <add key="dotnet5-transport" value="https://pkgs.dev.azure.com/dnceng/public/_packaging/dotnet5-transport/nuget/v3/index.json" />
     <add key="dotnet-eng" value="https://pkgs.dev.azure.com/dnceng/public/_packaging/dotnet-eng/nuget/v3/index.json" />
@@ -18,9 +14,7 @@
     <add key="nuget.org" value="https://api.nuget.org/v3/index.json" />
   </packageSources>
   <disabledPackageSources>
-    <add key="darc-int-dotnet-runtime-681e2c3" value="true" />
     <!--  Begin: Package sources from dotnet-runtime -->
-    <add key="darc-int-dotnet-runtime-aeea2ad" value="true" />
     <add key="darc-int-dotnet-runtime-4f8dd29" value="true" />
     <!--  End: Package sources from dotnet-runtime -->
   </disabledPackageSources>
