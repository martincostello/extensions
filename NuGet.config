--- conflicted
+++ resolved
@@ -2,12 +2,6 @@
 <configuration>
   <packageSources>
     <clear />
-<<<<<<< HEAD
-    <!--Begin: Package sources managed by Dependency Flow automation. Do not edit the sources below.-->
-    <add key="darc-pub-dotnet-corefx-0f7f38c" value="https://pkgs.dev.azure.com/dnceng/public/_packaging/darc-pub-dotnet-corefx-0f7f38c4/nuget/v3/index.json" />
-    <!--End: Package sources managed by Dependency Flow automation. Do not edit the sources above.-->
-=======
->>>>>>> f5304461
     <add key="dotnet-core" value="https://dotnetfeed.blob.core.windows.net/dotnet-core/index.json" />
     <add key="dotnet-eng" value="https://pkgs.dev.azure.com/dnceng/public/_packaging/dotnet-eng/nuget/v3/index.json" />
     <add key="dotnet5" value="https://pkgs.dev.azure.com/dnceng/public/_packaging/dotnet5/nuget/v3/index.json" />
