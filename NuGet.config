--- conflicted
+++ resolved
@@ -4,17 +4,10 @@
     <clear />
     <!--Begin: Package sources managed by Dependency Flow automation. Do not edit the sources below.-->
     <!--  Begin: Package sources from dotnet-core-setup -->
-<<<<<<< HEAD
     <add key="darc-int-dotnet-core-setup-a400487" value="https://pkgs.dev.azure.com/dnceng/_packaging/darc-int-dotnet-core-setup-a400487d/nuget/v3/index.json" />
     <!--  End: Package sources from dotnet-core-setup -->
     <!--  Begin: Package sources from dotnet-extensions -->
     <add key="darc-int-dotnet-extensions-f24c40c" value="https://pkgs.dev.azure.com/dnceng/_packaging/darc-int-dotnet-extensions-f24c40c3/nuget/v3/index.json" />
-=======
-    <add key="darc-int-dotnet-core-setup-dc339bd" value="https://pkgs.dev.azure.com/dnceng/_packaging/darc-int-dotnet-core-setup-dc339bd0/nuget/v3/index.json" />
-    <!--  End: Package sources from dotnet-core-setup -->
-    <!--  Begin: Package sources from dotnet-extensions -->
-    <add key="darc-int-dotnet-extensions-194782e" value="https://pkgs.dev.azure.com/dnceng/_packaging/darc-int-dotnet-extensions-194782ed/nuget/v3/index.json" />
->>>>>>> 22e849a0
     <!--  End: Package sources from dotnet-extensions -->
     <!--End: Package sources managed by Dependency Flow automation. Do not edit the sources above.-->
     <add key="dotnet-eng" value="https://pkgs.dev.azure.com/dnceng/public/_packaging/dotnet-eng/nuget/v3/index.json" />
@@ -26,7 +19,6 @@
   <disabledPackageSources>
     <clear />
     <!--Begin: Package sources managed by Dependency Flow automation. Do not edit the sources below.-->
-<<<<<<< HEAD
     <!--  Begin: Package sources from dotnet-corefx -->
     <!--  End: Package sources from dotnet-corefx -->
     <!--  Begin: Package sources from dotnet-extensions -->
@@ -43,28 +35,6 @@
     <add key="darc-int-dotnet-core-setup-dc339bd" value="true" />
     <add key="darc-int-dotnet-core-setup-dc339bd" value="true" />
     <add key="darc-int-dotnet-core-setup-dc339bd" value="true" />
-    <add key="darc-int-dotnet-core-setup-4e41f41" value="true" />
-    <add key="darc-int-dotnet-core-setup-0dbcd78" value="true" />
-    <add key="darc-int-dotnet-core-setup-c6043a8" value="true" />
-    <add key="darc-int-dotnet-core-setup-0af8816" value="true" />
-    <add key="darc-int-dotnet-core-setup-0af8816" value="true" />
-    <add key="darc-int-dotnet-core-setup-e0cb92a" value="true" />
-    <add key="darc-int-dotnet-core-setup-2e83e8f" value="true" />
-    <add key="darc-int-dotnet-core-setup-826c2c2" value="true" />
-    <add key="darc-int-dotnet-core-setup-d0e340e" value="true" />
-    <add key="darc-int-dotnet-core-setup-d0e340e" value="true" />
-    <add key="darc-int-dotnet-core-setup-c256022" value="true" />
-    <add key="darc-int-dotnet-core-setup-8463a94" value="true" />
-    <add key="darc-int-dotnet-core-setup-9f34d80" value="true" />
-    <add key="darc-int-dotnet-core-setup-64df28e" value="true" />
-    <add key="darc-int-dotnet-core-setup-64df28e" value="true" />
-    <add key="darc-int-dotnet-core-setup-2155b18" value="true" />
-    <add key="darc-int-dotnet-core-setup-0267ad0" value="true" />
-    <add key="darc-int-dotnet-core-setup-0267ad0" value="true" />
-=======
-    <!--  Begin: Package sources from dotnet-core-setup -->
-    <add key="darc-int-dotnet-core-setup-dc339bd" value="true" />
->>>>>>> 22e849a0
     <!--  End: Package sources from dotnet-core-setup -->
     <!--  Begin: Package sources from dotnet-extensions -->
     <add key="darc-int-dotnet-extensions-194782e" value="true" />
