<?xml version="1.0" encoding="utf-8"?>
<Dependencies>
  <ProductDependencies>
<<<<<<< HEAD
    <Dependency Name="Microsoft.Extensions.CommandLineUtils.Sources" Version="3.0.0-rc1.19455.2">
      <Uri>https://github.com/aspnet/Extensions</Uri>
      <Sha>32764537039b4dd9ed01ff5f316ee7c60ae62312</Sha>
    </Dependency>
    <Dependency Name="Microsoft.Extensions.HashCodeCombiner.Sources" Version="3.0.0-rc1.19455.2">
      <Uri>https://github.com/aspnet/Extensions</Uri>
      <Sha>32764537039b4dd9ed01ff5f316ee7c60ae62312</Sha>
    </Dependency>
    <Dependency Name="Microsoft.Extensions.NonCapturingTimer.Sources" Version="3.0.0-rc1.19455.2">
      <Uri>https://github.com/aspnet/Extensions</Uri>
      <Sha>32764537039b4dd9ed01ff5f316ee7c60ae62312</Sha>
    </Dependency>
    <Dependency Name="Microsoft.Extensions.Logging" Version="3.0.0-rc1.19455.2">
      <Uri>https://github.com/aspnet/Extensions</Uri>
      <Sha>32764537039b4dd9ed01ff5f316ee7c60ae62312</Sha>
=======
    <Dependency Name="Microsoft.Extensions.CommandLineUtils.Sources" Version="3.1.0-alpha1.19455.1">
      <Uri>https://github.com/aspnet/Extensions</Uri>
      <Sha>10fd3b0af804911c44fb6dcac0558e869d177de0</Sha>
    </Dependency>
    <Dependency Name="Microsoft.Extensions.HashCodeCombiner.Sources" Version="3.1.0-alpha1.19455.1">
      <Uri>https://github.com/aspnet/Extensions</Uri>
      <Sha>10fd3b0af804911c44fb6dcac0558e869d177de0</Sha>
    </Dependency>
    <Dependency Name="Microsoft.Extensions.NonCapturingTimer.Sources" Version="3.1.0-alpha1.19455.1">
      <Uri>https://github.com/aspnet/Extensions</Uri>
      <Sha>10fd3b0af804911c44fb6dcac0558e869d177de0</Sha>
    </Dependency>
    <Dependency Name="Microsoft.Extensions.Logging" Version="3.1.0-alpha1.19455.1">
      <Uri>https://github.com/aspnet/Extensions</Uri>
      <Sha>10fd3b0af804911c44fb6dcac0558e869d177de0</Sha>
>>>>>>> a83353f8
    </Dependency>
    <Dependency Name="System.Diagnostics.DiagnosticSource" Version="4.6.0-rc1.19453.4" CoherentParentDependency="Microsoft.NETCore.App.Runtime.win-x64">
      <Uri>https://github.com/dotnet/corefx</Uri>
      <Sha>ae488157a419935918d3364e843cf1632a2b4299</Sha>
    </Dependency>
    <Dependency Name="System.Reflection.Metadata" Version="1.7.0-rc1.19453.4" CoherentParentDependency="Microsoft.NETCore.App.Runtime.win-x64">
      <Uri>https://github.com/dotnet/corefx</Uri>
      <Sha>ae488157a419935918d3364e843cf1632a2b4299</Sha>
    </Dependency>
    <Dependency Name="System.Text.Encodings.Web" Version="4.6.0-rc1.19453.4" CoherentParentDependency="Microsoft.NETCore.App.Runtime.win-x64">
      <Uri>https://github.com/dotnet/corefx</Uri>
      <Sha>ae488157a419935918d3364e843cf1632a2b4299</Sha>
    </Dependency>
    <Dependency Name="Microsoft.Extensions.DependencyModel" Version="3.0.0-rc1-19453-06" CoherentParentDependency="Microsoft.Extensions.Logging">
      <Uri>https://github.com/dotnet/core-setup</Uri>
      <Sha>b9dd6c969c15a2734aecbd3e2aa83afed02040e4</Sha>
    </Dependency>
    <Dependency Name="Microsoft.NETCore.App.Ref" Version="3.0.0-rc1-19453-06" CoherentParentDependency="Microsoft.Extensions.Logging">
      <Uri>https://github.com/dotnet/core-setup</Uri>
      <Sha>b9dd6c969c15a2734aecbd3e2aa83afed02040e4</Sha>
    </Dependency>
    <!--
      Win-x64 is used here because we have picked an arbitrary runtime identifier to flow the version of the latest NETCore.App runtime.
      All Runtime.$rid packages should have the same version.
    -->
    <Dependency Name="Microsoft.NETCore.App.Runtime.win-x64" Version="3.0.0-rc1-19453-06" CoherentParentDependency="Microsoft.Extensions.Logging">
      <Uri>https://github.com/dotnet/core-setup</Uri>
      <Sha>b9dd6c969c15a2734aecbd3e2aa83afed02040e4</Sha>
    </Dependency>
  </ProductDependencies>
  <ToolsetDependencies>
    <!-- Listed as a dependency to workaround https://github.com/dotnet/cli/issues/10528 -->
    <Dependency Name="Microsoft.NETCore.Platforms" Version="3.0.0-rc1.19453.4" CoherentParentDependency="Microsoft.NETCore.App.Runtime.win-x64">
      <Uri>https://github.com/dotnet/corefx</Uri>
      <Sha>ae488157a419935918d3364e843cf1632a2b4299</Sha>
    </Dependency>
<<<<<<< HEAD
    <Dependency Name="Microsoft.AspNetCore.BenchmarkRunner.Sources" Version="3.0.0-rc1.19455.2">
      <Uri>https://github.com/aspnet/Extensions</Uri>
      <Sha>32764537039b4dd9ed01ff5f316ee7c60ae62312</Sha>
    </Dependency>
    <Dependency Name="Microsoft.AspNetCore.Testing" Version="3.0.0-rc1.19455.2">
      <Uri>https://github.com/aspnet/Extensions</Uri>
      <Sha>32764537039b4dd9ed01ff5f316ee7c60ae62312</Sha>
=======
    <Dependency Name="Microsoft.AspNetCore.BenchmarkRunner.Sources" Version="3.1.0-alpha1.19455.1">
      <Uri>https://github.com/aspnet/Extensions</Uri>
      <Sha>10fd3b0af804911c44fb6dcac0558e869d177de0</Sha>
    </Dependency>
    <Dependency Name="Microsoft.AspNetCore.Testing" Version="3.1.0-alpha1.19455.1">
      <Uri>https://github.com/aspnet/Extensions</Uri>
      <Sha>10fd3b0af804911c44fb6dcac0558e869d177de0</Sha>
>>>>>>> a83353f8
    </Dependency>
    <Dependency Name="Microsoft.DotNet.Arcade.Sdk" Version="1.0.0-beta.19454.31">
      <Uri>https://github.com/dotnet/arcade</Uri>
      <Sha>00d8aa82b488f321204a0e69a81399af9df276a1</Sha>
    </Dependency>
    <Dependency Name="Microsoft.Net.Compilers.Toolset" Version="3.3.1-beta3-19430-03" CoherentParentDependency="Microsoft.Extensions.Logging">
      <Uri>https://github.com/dotnet/roslyn</Uri>
      <Sha>fa8e2c9b566e4471a3509fc63d7baca0a2a6d30b</Sha>
    </Dependency>
  </ToolsetDependencies>
</Dependencies><|MERGE_RESOLUTION|>--- conflicted
+++ resolved
@@ -1,23 +1,6 @@
 <?xml version="1.0" encoding="utf-8"?>
 <Dependencies>
   <ProductDependencies>
-<<<<<<< HEAD
-    <Dependency Name="Microsoft.Extensions.CommandLineUtils.Sources" Version="3.0.0-rc1.19455.2">
-      <Uri>https://github.com/aspnet/Extensions</Uri>
-      <Sha>32764537039b4dd9ed01ff5f316ee7c60ae62312</Sha>
-    </Dependency>
-    <Dependency Name="Microsoft.Extensions.HashCodeCombiner.Sources" Version="3.0.0-rc1.19455.2">
-      <Uri>https://github.com/aspnet/Extensions</Uri>
-      <Sha>32764537039b4dd9ed01ff5f316ee7c60ae62312</Sha>
-    </Dependency>
-    <Dependency Name="Microsoft.Extensions.NonCapturingTimer.Sources" Version="3.0.0-rc1.19455.2">
-      <Uri>https://github.com/aspnet/Extensions</Uri>
-      <Sha>32764537039b4dd9ed01ff5f316ee7c60ae62312</Sha>
-    </Dependency>
-    <Dependency Name="Microsoft.Extensions.Logging" Version="3.0.0-rc1.19455.2">
-      <Uri>https://github.com/aspnet/Extensions</Uri>
-      <Sha>32764537039b4dd9ed01ff5f316ee7c60ae62312</Sha>
-=======
     <Dependency Name="Microsoft.Extensions.CommandLineUtils.Sources" Version="3.1.0-alpha1.19455.1">
       <Uri>https://github.com/aspnet/Extensions</Uri>
       <Sha>10fd3b0af804911c44fb6dcac0558e869d177de0</Sha>
@@ -33,7 +16,6 @@
     <Dependency Name="Microsoft.Extensions.Logging" Version="3.1.0-alpha1.19455.1">
       <Uri>https://github.com/aspnet/Extensions</Uri>
       <Sha>10fd3b0af804911c44fb6dcac0558e869d177de0</Sha>
->>>>>>> a83353f8
     </Dependency>
     <Dependency Name="System.Diagnostics.DiagnosticSource" Version="4.6.0-rc1.19453.4" CoherentParentDependency="Microsoft.NETCore.App.Runtime.win-x64">
       <Uri>https://github.com/dotnet/corefx</Uri>
@@ -70,15 +52,6 @@
       <Uri>https://github.com/dotnet/corefx</Uri>
       <Sha>ae488157a419935918d3364e843cf1632a2b4299</Sha>
     </Dependency>
-<<<<<<< HEAD
-    <Dependency Name="Microsoft.AspNetCore.BenchmarkRunner.Sources" Version="3.0.0-rc1.19455.2">
-      <Uri>https://github.com/aspnet/Extensions</Uri>
-      <Sha>32764537039b4dd9ed01ff5f316ee7c60ae62312</Sha>
-    </Dependency>
-    <Dependency Name="Microsoft.AspNetCore.Testing" Version="3.0.0-rc1.19455.2">
-      <Uri>https://github.com/aspnet/Extensions</Uri>
-      <Sha>32764537039b4dd9ed01ff5f316ee7c60ae62312</Sha>
-=======
     <Dependency Name="Microsoft.AspNetCore.BenchmarkRunner.Sources" Version="3.1.0-alpha1.19455.1">
       <Uri>https://github.com/aspnet/Extensions</Uri>
       <Sha>10fd3b0af804911c44fb6dcac0558e869d177de0</Sha>
@@ -86,7 +59,6 @@
     <Dependency Name="Microsoft.AspNetCore.Testing" Version="3.1.0-alpha1.19455.1">
       <Uri>https://github.com/aspnet/Extensions</Uri>
       <Sha>10fd3b0af804911c44fb6dcac0558e869d177de0</Sha>
->>>>>>> a83353f8
     </Dependency>
     <Dependency Name="Microsoft.DotNet.Arcade.Sdk" Version="1.0.0-beta.19454.31">
       <Uri>https://github.com/dotnet/arcade</Uri>
