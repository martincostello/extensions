<?xml version="1.0" encoding="utf-8"?>
<!--

  This file is used by automation to update Versions.props and may be used for other purposes, such as
  static analysis to determine the repo dependency graph.  It should only be modified manually when adding
  or removing dependencies. Updating versions should be done using the `darc` command line tool.

  See https://github.com/dotnet/arcade/blob/master/Documentation/Darc.md for instructions on using darc.

-->
<Dependencies>
  <ProductDependencies>
    <Dependency Name="Microsoft.Bcl.AsyncInterfaces" Version="1.1.0-preview2.19511.4" CoherentParentDependency="Microsoft.NETCore.App.Runtime.win-x64">
      <Uri>https://github.com/dotnet/corefx</Uri>
      <Sha>080eeeb860704f586972f94ac3cabba6f34d08ed</Sha>
    </Dependency>
    <Dependency Name="Microsoft.Win32.Registry" Version="4.7.0-preview2.19511.4" CoherentParentDependency="Microsoft.NETCore.App.Runtime.win-x64">
      <Uri>https://github.com/dotnet/corefx</Uri>
      <Sha>080eeeb860704f586972f94ac3cabba6f34d08ed</Sha>
    </Dependency>
    <Dependency Name="System.ComponentModel.Annotations" Version="4.7.0-preview2.19511.4" CoherentParentDependency="Microsoft.NETCore.App.Runtime.win-x64">
      <Uri>https://github.com/dotnet/corefx</Uri>
      <Sha>080eeeb860704f586972f94ac3cabba6f34d08ed</Sha>
    </Dependency>
    <Dependency Name="System.Diagnostics.DiagnosticSource" Version="4.7.0-preview2.19511.4" CoherentParentDependency="Microsoft.NETCore.App.Runtime.win-x64">
      <Uri>https://github.com/dotnet/corefx</Uri>
      <Sha>080eeeb860704f586972f94ac3cabba6f34d08ed</Sha>
    </Dependency>
    <Dependency Name="System.Diagnostics.EventLog" Version="4.7.0-preview2.19511.4" CoherentParentDependency="Microsoft.NETCore.App.Runtime.win-x64">
      <Uri>https://github.com/dotnet/corefx</Uri>
      <Sha>080eeeb860704f586972f94ac3cabba6f34d08ed</Sha>
    </Dependency>
    <Dependency Name="System.IO.Pipelines" Version="4.7.0-preview2.19511.4" CoherentParentDependency="Microsoft.NETCore.App.Runtime.win-x64">
      <Uri>https://github.com/dotnet/corefx</Uri>
      <Sha>080eeeb860704f586972f94ac3cabba6f34d08ed</Sha>
    </Dependency>
    <Dependency Name="System.Reflection.Metadata" Version="1.8.0-preview2.19511.4" CoherentParentDependency="Microsoft.NETCore.App.Runtime.win-x64">
      <Uri>https://github.com/dotnet/corefx</Uri>
      <Sha>080eeeb860704f586972f94ac3cabba6f34d08ed</Sha>
    </Dependency>
    <Dependency Name="System.Runtime.CompilerServices.Unsafe" Version="4.7.0-preview2.19511.4" CoherentParentDependency="Microsoft.NETCore.App.Runtime.win-x64">
      <Uri>https://github.com/dotnet/corefx</Uri>
      <Sha>080eeeb860704f586972f94ac3cabba6f34d08ed</Sha>
    </Dependency>
    <Dependency Name="System.Security.Cryptography.Cng" Version="4.7.0-preview2.19511.4" CoherentParentDependency="Microsoft.NETCore.App.Runtime.win-x64">
      <Uri>https://github.com/dotnet/corefx</Uri>
      <Sha>080eeeb860704f586972f94ac3cabba6f34d08ed</Sha>
    </Dependency>
    <Dependency Name="System.Security.Cryptography.Xml" Version="4.7.0-preview2.19511.4" CoherentParentDependency="Microsoft.NETCore.App.Runtime.win-x64">
      <Uri>https://github.com/dotnet/corefx</Uri>
      <Sha>080eeeb860704f586972f94ac3cabba6f34d08ed</Sha>
    </Dependency>
    <Dependency Name="System.ServiceProcess.ServiceController" Version="4.7.0-preview2.19511.4" CoherentParentDependency="Microsoft.NETCore.App.Runtime.win-x64">
      <Uri>https://github.com/dotnet/corefx</Uri>
      <Sha>080eeeb860704f586972f94ac3cabba6f34d08ed</Sha>
    </Dependency>
    <Dependency Name="System.Text.Encodings.Web" Version="4.7.0-preview2.19511.4" CoherentParentDependency="Microsoft.NETCore.App.Runtime.win-x64">
      <Uri>https://github.com/dotnet/corefx</Uri>
      <Sha>080eeeb860704f586972f94ac3cabba6f34d08ed</Sha>
    </Dependency>
    <Dependency Name="System.Text.Json" Version="4.7.0-preview2.19511.4" CoherentParentDependency="Microsoft.NETCore.App.Runtime.win-x64">
      <Uri>https://github.com/dotnet/corefx</Uri>
      <Sha>080eeeb860704f586972f94ac3cabba6f34d08ed</Sha>
    </Dependency>
    <Dependency Name="Microsoft.NETCore.App.Ref" Version="3.1.0-preview2.19511.6">
      <Uri>https://github.com/dotnet/core-setup</Uri>
      <Sha>f15311bdc5e9fbf4026a3099c32c5ea6b50d6236</Sha>
    </Dependency>
    <!--
         Win-x64 is used here because we have picked an arbitrary runtime identifier to flow the version of the latest NETCore.App runtime.
         All Runtime.$rid packages should have the same version.
    -->
<<<<<<< HEAD
    <Dependency Name="Microsoft.NETCore.App.Runtime.win-x64" Version="3.0.1">
      <Uri>https://github.com/dotnet/core-setup</Uri>
      <Sha>19942e71998242599a0b6d4496066eaa38588af5</Sha>
    </Dependency>
    <Dependency Name="NETStandard.Library.Ref" Version="2.1.0">
      <Uri>https://github.com/dotnet/core-setup</Uri>
      <Sha>19942e71998242599a0b6d4496066eaa38588af5</Sha>
=======
    <Dependency Name="Microsoft.NETCore.App.Runtime.win-x64" Version="3.1.0-preview2.19511.6">
      <Uri>https://github.com/dotnet/core-setup</Uri>
      <Sha>f15311bdc5e9fbf4026a3099c32c5ea6b50d6236</Sha>
>>>>>>> 74b56ca7
    </Dependency>
    <Dependency Name="NETStandard.Library.Ref" Version="2.1.0-preview2.19511.6">
      <Uri>https://github.com/dotnet/core-setup</Uri>
      <Sha>f15311bdc5e9fbf4026a3099c32c5ea6b50d6236</Sha>
    </Dependency>
  </ProductDependencies>
  <ToolsetDependencies>
    <Dependency Name="Microsoft.DotNet.Arcade.Sdk" Version="1.0.0-beta.19474.3">
      <Uri>https://github.com/dotnet/arcade</Uri>
      <Sha>0e9ffd6464aff37aef2dc41dc2162d258f266e32</Sha>
    </Dependency>
    <Dependency Name="Microsoft.DotNet.GenAPI" Version="1.0.0-beta.19474.3">
      <Uri>https://github.com/dotnet/arcade</Uri>
      <Sha>0e9ffd6464aff37aef2dc41dc2162d258f266e32</Sha>
    </Dependency>
    <Dependency Name="Microsoft.DotNet.Helix.Sdk" Version="2.0.0-beta.19474.3">
      <Uri>https://github.com/dotnet/arcade</Uri>
      <Sha>0e9ffd6464aff37aef2dc41dc2162d258f266e32</Sha>
    </Dependency>
    <Dependency Name="Microsoft.NETCore.Platforms" Version="3.1.0-preview2.19511.4" CoherentParentDependency="Microsoft.NETCore.App.Runtime.win-x64">
      <Uri>https://github.com/dotnet/corefx</Uri>
      <Sha>080eeeb860704f586972f94ac3cabba6f34d08ed</Sha>
    </Dependency>
    <Dependency Name="Microsoft.Net.Compilers.Toolset" Version="3.4.0-beta3-19511-04">
      <Uri>https://github.com/dotnet/roslyn</Uri>
      <Sha>e4ec1a0d0a66c3f4df66d323839aa9851a1dc01a</Sha>
    </Dependency>
  </ToolsetDependencies>
</Dependencies><|MERGE_RESOLUTION|>--- conflicted
+++ resolved
@@ -70,19 +70,9 @@
          Win-x64 is used here because we have picked an arbitrary runtime identifier to flow the version of the latest NETCore.App runtime.
          All Runtime.$rid packages should have the same version.
     -->
-<<<<<<< HEAD
-    <Dependency Name="Microsoft.NETCore.App.Runtime.win-x64" Version="3.0.1">
-      <Uri>https://github.com/dotnet/core-setup</Uri>
-      <Sha>19942e71998242599a0b6d4496066eaa38588af5</Sha>
-    </Dependency>
-    <Dependency Name="NETStandard.Library.Ref" Version="2.1.0">
-      <Uri>https://github.com/dotnet/core-setup</Uri>
-      <Sha>19942e71998242599a0b6d4496066eaa38588af5</Sha>
-=======
     <Dependency Name="Microsoft.NETCore.App.Runtime.win-x64" Version="3.1.0-preview2.19511.6">
       <Uri>https://github.com/dotnet/core-setup</Uri>
       <Sha>f15311bdc5e9fbf4026a3099c32c5ea6b50d6236</Sha>
->>>>>>> 74b56ca7
     </Dependency>
     <Dependency Name="NETStandard.Library.Ref" Version="2.1.0-preview2.19511.6">
       <Uri>https://github.com/dotnet/core-setup</Uri>
