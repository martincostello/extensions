<?xml version="1.0" encoding="utf-8"?>
<Dependencies>
  <ProductDependencies>
<<<<<<< HEAD
    <Dependency Name="Microsoft.CodeAnalysis.Razor" Version="6.0.0-preview.4.21215.15">
      <Uri>https://github.com/dotnet/aspnetcore</Uri>
      <Sha>c9700bf20b7ad3c409c940e2548d9ece9995ae9b</Sha>
    </Dependency>
    <Dependency Name="Microsoft.AspNetCore.Razor.Internal.Transport" Version="6.0.0-preview.4.21215.15">
      <Uri>https://github.com/dotnet/aspnetcore</Uri>
      <Sha>c9700bf20b7ad3c409c940e2548d9ece9995ae9b</Sha>
    </Dependency>
    <Dependency Name="Microsoft.AspNetCore.Razor.Language" Version="6.0.0-preview.4.21215.15">
      <Uri>https://github.com/dotnet/aspnetcore</Uri>
      <Sha>c9700bf20b7ad3c409c940e2548d9ece9995ae9b</Sha>
    </Dependency>
    <Dependency Name="Microsoft.AspNetCore.Testing" Version="6.0.0-preview.4.21215.15">
      <Uri>https://github.com/dotnet/aspnetcore</Uri>
      <Sha>c9700bf20b7ad3c409c940e2548d9ece9995ae9b</Sha>
    </Dependency>
    <Dependency Name="Microsoft.AspNetCore.Mvc.Razor.Extensions" Version="6.0.0-preview.4.21215.15">
      <Uri>https://github.com/dotnet/aspnetcore</Uri>
      <Sha>c9700bf20b7ad3c409c940e2548d9ece9995ae9b</Sha>
    </Dependency>
    <Dependency Name="Microsoft.AspNetCore.Mvc.Razor.Extensions.Version1_X" Version="6.0.0-preview.4.21215.15">
      <Uri>https://github.com/dotnet/aspnetcore</Uri>
      <Sha>c9700bf20b7ad3c409c940e2548d9ece9995ae9b</Sha>
    </Dependency>
    <Dependency Name="Microsoft.AspNetCore.Mvc.Razor.Extensions.Version2_X" Version="6.0.0-preview.4.21215.15">
      <Uri>https://github.com/dotnet/aspnetcore</Uri>
      <Sha>c9700bf20b7ad3c409c940e2548d9ece9995ae9b</Sha>
=======
    <Dependency Name="Microsoft.CodeAnalysis.Razor" Version="6.0.0-preview.4.21216.2">
      <Uri>https://github.com/dotnet/aspnetcore</Uri>
      <Sha>080a3e05b4108bd81ccee930829213f5c66d790d</Sha>
    </Dependency>
    <Dependency Name="Microsoft.AspNetCore.Razor.Internal.Transport" Version="6.0.0-preview.4.21216.2">
      <Uri>https://github.com/dotnet/aspnetcore</Uri>
      <Sha>080a3e05b4108bd81ccee930829213f5c66d790d</Sha>
    </Dependency>
    <Dependency Name="Microsoft.AspNetCore.Razor.Language" Version="6.0.0-preview.4.21216.2">
      <Uri>https://github.com/dotnet/aspnetcore</Uri>
      <Sha>080a3e05b4108bd81ccee930829213f5c66d790d</Sha>
    </Dependency>
    <Dependency Name="Microsoft.AspNetCore.Testing" Version="6.0.0-preview.4.21216.2">
      <Uri>https://github.com/dotnet/aspnetcore</Uri>
      <Sha>080a3e05b4108bd81ccee930829213f5c66d790d</Sha>
    </Dependency>
    <Dependency Name="Microsoft.AspNetCore.Mvc.Razor.Extensions" Version="6.0.0-preview.4.21216.2">
      <Uri>https://github.com/dotnet/aspnetcore</Uri>
      <Sha>080a3e05b4108bd81ccee930829213f5c66d790d</Sha>
    </Dependency>
    <Dependency Name="Microsoft.AspNetCore.Mvc.Razor.Extensions.Version1_X" Version="6.0.0-preview.4.21216.2">
      <Uri>https://github.com/dotnet/aspnetcore</Uri>
      <Sha>080a3e05b4108bd81ccee930829213f5c66d790d</Sha>
    </Dependency>
    <Dependency Name="Microsoft.AspNetCore.Mvc.Razor.Extensions.Version2_X" Version="6.0.0-preview.4.21216.2">
      <Uri>https://github.com/dotnet/aspnetcore</Uri>
      <Sha>080a3e05b4108bd81ccee930829213f5c66d790d</Sha>
>>>>>>> 71b5be31
    </Dependency>
    <Dependency Name="Microsoft.Extensions.Configuration.Json" Version="6.0.0-preview.4.21211.7" CoherentParentDependency="Microsoft.CodeAnalysis.Razor">
      <Uri>https://github.com/dotnet/runtime</Uri>
      <Sha>355eff52bed00e7ca9d4a6d769ddbe2bbadbea47</Sha>
    </Dependency>
    <Dependency Name="Microsoft.Extensions.Logging" Version="6.0.0-preview.4.21211.7" CoherentParentDependency="Microsoft.CodeAnalysis.Razor">
      <Uri>https://github.com/dotnet/runtime</Uri>
      <Sha>355eff52bed00e7ca9d4a6d769ddbe2bbadbea47</Sha>
    </Dependency>
    <Dependency Name="Microsoft.NET.Sdk.Razor" Version="6.0.0-alpha.1.21072.5">
      <Uri>https://github.com/dotnet/aspnetcore</Uri>
      <Sha>20b6779cf3af2fed6a8fe64a0865cfab50b776bb</Sha>
    </Dependency>
    <Dependency Name="System.Diagnostics.DiagnosticSource" Version="6.0.0-preview.4.21211.7" CoherentParentDependency="Microsoft.CodeAnalysis.Razor">
      <Uri>https://github.com/dotnet/runtime</Uri>
      <Sha>355eff52bed00e7ca9d4a6d769ddbe2bbadbea47</Sha>
    </Dependency>
    <Dependency Name="System.Resources.Extensions" Version="6.0.0-preview.4.21211.7" CoherentParentDependency="Microsoft.CodeAnalysis.Razor">
      <Uri>https://github.com/dotnet/runtime</Uri>
      <Sha>355eff52bed00e7ca9d4a6d769ddbe2bbadbea47</Sha>
    </Dependency>
    <Dependency Name="System.Text.Encodings.Web" Version="6.0.0-preview.4.21211.7" CoherentParentDependency="Microsoft.CodeAnalysis.Razor">
      <Uri>https://github.com/dotnet/runtime</Uri>
      <Sha>355eff52bed00e7ca9d4a6d769ddbe2bbadbea47</Sha>
    </Dependency>
    <Dependency Name="Microsoft.Extensions.DependencyModel" Version="6.0.0-preview.4.21211.7" CoherentParentDependency="Microsoft.CodeAnalysis.Razor">
      <Uri>https://github.com/dotnet/runtime</Uri>
      <Sha>355eff52bed00e7ca9d4a6d769ddbe2bbadbea47</Sha>
    </Dependency>
    <Dependency Name="Microsoft.NETCore.App.Ref" Version="6.0.0-preview.4.21211.7" CoherentParentDependency="Microsoft.CodeAnalysis.Razor">
      <Uri>https://github.com/dotnet/runtime</Uri>
      <Sha>355eff52bed00e7ca9d4a6d769ddbe2bbadbea47</Sha>
    </Dependency>
    <Dependency Name="Microsoft.NETCore.BrowserDebugHost.Transport" Version="6.0.0-preview.4.21211.7" CoherentParentDependency="Microsoft.CodeAnalysis.Razor">
      <Uri>https://github.com/dotnet/runtime</Uri>
      <Sha>355eff52bed00e7ca9d4a6d769ddbe2bbadbea47</Sha>
    </Dependency>
    <!--
      Win-x64 is used here because we have picked an arbitrary runtime identifier to flow the version of the latest NETCore.App runtime.
      All Runtime.$rid packages should have the same version.
    -->
    <Dependency Name="Microsoft.NETCore.App.Runtime.win-x64" Version="6.0.0-preview.4.21211.7" CoherentParentDependency="Microsoft.CodeAnalysis.Razor">
      <Uri>https://github.com/dotnet/runtime</Uri>
      <Sha>355eff52bed00e7ca9d4a6d769ddbe2bbadbea47</Sha>
    </Dependency>
  </ProductDependencies>
  <ToolsetDependencies>
    <!-- Listed as a dependency to workaround https://github.com/dotnet/cli/issues/10528 -->
    <Dependency Name="Microsoft.NETCore.Platforms" Version="6.0.0-preview.4.21211.7" CoherentParentDependency="Microsoft.CodeAnalysis.Razor">
      <Uri>https://github.com/dotnet/runtime</Uri>
      <Sha>355eff52bed00e7ca9d4a6d769ddbe2bbadbea47</Sha>
    </Dependency>
    <Dependency Name="Microsoft.DotNet.Arcade.Sdk" Version="6.0.0-beta.21209.17">
      <Uri>https://github.com/dotnet/arcade</Uri>
      <Sha>28d9452d7e2ae4e98a1df735b90b03d3cac1f4e7</Sha>
    </Dependency>
  </ToolsetDependencies>
</Dependencies><|MERGE_RESOLUTION|>--- conflicted
+++ resolved
@@ -1,35 +1,6 @@
 <?xml version="1.0" encoding="utf-8"?>
 <Dependencies>
   <ProductDependencies>
-<<<<<<< HEAD
-    <Dependency Name="Microsoft.CodeAnalysis.Razor" Version="6.0.0-preview.4.21215.15">
-      <Uri>https://github.com/dotnet/aspnetcore</Uri>
-      <Sha>c9700bf20b7ad3c409c940e2548d9ece9995ae9b</Sha>
-    </Dependency>
-    <Dependency Name="Microsoft.AspNetCore.Razor.Internal.Transport" Version="6.0.0-preview.4.21215.15">
-      <Uri>https://github.com/dotnet/aspnetcore</Uri>
-      <Sha>c9700bf20b7ad3c409c940e2548d9ece9995ae9b</Sha>
-    </Dependency>
-    <Dependency Name="Microsoft.AspNetCore.Razor.Language" Version="6.0.0-preview.4.21215.15">
-      <Uri>https://github.com/dotnet/aspnetcore</Uri>
-      <Sha>c9700bf20b7ad3c409c940e2548d9ece9995ae9b</Sha>
-    </Dependency>
-    <Dependency Name="Microsoft.AspNetCore.Testing" Version="6.0.0-preview.4.21215.15">
-      <Uri>https://github.com/dotnet/aspnetcore</Uri>
-      <Sha>c9700bf20b7ad3c409c940e2548d9ece9995ae9b</Sha>
-    </Dependency>
-    <Dependency Name="Microsoft.AspNetCore.Mvc.Razor.Extensions" Version="6.0.0-preview.4.21215.15">
-      <Uri>https://github.com/dotnet/aspnetcore</Uri>
-      <Sha>c9700bf20b7ad3c409c940e2548d9ece9995ae9b</Sha>
-    </Dependency>
-    <Dependency Name="Microsoft.AspNetCore.Mvc.Razor.Extensions.Version1_X" Version="6.0.0-preview.4.21215.15">
-      <Uri>https://github.com/dotnet/aspnetcore</Uri>
-      <Sha>c9700bf20b7ad3c409c940e2548d9ece9995ae9b</Sha>
-    </Dependency>
-    <Dependency Name="Microsoft.AspNetCore.Mvc.Razor.Extensions.Version2_X" Version="6.0.0-preview.4.21215.15">
-      <Uri>https://github.com/dotnet/aspnetcore</Uri>
-      <Sha>c9700bf20b7ad3c409c940e2548d9ece9995ae9b</Sha>
-=======
     <Dependency Name="Microsoft.CodeAnalysis.Razor" Version="6.0.0-preview.4.21216.2">
       <Uri>https://github.com/dotnet/aspnetcore</Uri>
       <Sha>080a3e05b4108bd81ccee930829213f5c66d790d</Sha>
@@ -57,7 +28,6 @@
     <Dependency Name="Microsoft.AspNetCore.Mvc.Razor.Extensions.Version2_X" Version="6.0.0-preview.4.21216.2">
       <Uri>https://github.com/dotnet/aspnetcore</Uri>
       <Sha>080a3e05b4108bd81ccee930829213f5c66d790d</Sha>
->>>>>>> 71b5be31
     </Dependency>
     <Dependency Name="Microsoft.Extensions.Configuration.Json" Version="6.0.0-preview.4.21211.7" CoherentParentDependency="Microsoft.CodeAnalysis.Razor">
       <Uri>https://github.com/dotnet/runtime</Uri>
