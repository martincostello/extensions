--- conflicted
+++ resolved
@@ -1,43 +1,6 @@
 <?xml version="1.0" encoding="utf-8"?>
 <Dependencies>
   <ProductDependencies>
-<<<<<<< HEAD
-    <Dependency Name="Microsoft.Extensions.CommandLineUtils.Sources" Version="3.0.0-rc2.19461.5">
-      <Uri>https://github.com/aspnet/Extensions</Uri>
-      <Sha>72f57aa852e65e27f7312ead967f98228e75c083</Sha>
-    </Dependency>
-    <Dependency Name="Microsoft.Extensions.HashCodeCombiner.Sources" Version="3.0.0-rc2.19461.5">
-      <Uri>https://github.com/aspnet/Extensions</Uri>
-      <Sha>72f57aa852e65e27f7312ead967f98228e75c083</Sha>
-    </Dependency>
-    <Dependency Name="Microsoft.Extensions.NonCapturingTimer.Sources" Version="3.0.0-rc2.19461.5">
-      <Uri>https://github.com/aspnet/Extensions</Uri>
-      <Sha>72f57aa852e65e27f7312ead967f98228e75c083</Sha>
-    </Dependency>
-    <Dependency Name="Microsoft.Extensions.Logging" Version="3.0.0-rc2.19461.5">
-      <Uri>https://github.com/aspnet/Extensions</Uri>
-      <Sha>72f57aa852e65e27f7312ead967f98228e75c083</Sha>
-    </Dependency>
-    <Dependency Name="System.Diagnostics.DiagnosticSource" Version="4.6.0-rc2.19460.1" CoherentParentDependency="Microsoft.NETCore.App.Runtime.win-x64">
-      <Uri>https://github.com/dotnet/corefx</Uri>
-      <Sha>1f43072465d4be9920ab04a3c3ad91f82144de4e</Sha>
-    </Dependency>
-    <Dependency Name="System.Reflection.Metadata" Version="1.7.0-rc2.19460.1" CoherentParentDependency="Microsoft.NETCore.App.Runtime.win-x64">
-      <Uri>https://github.com/dotnet/corefx</Uri>
-      <Sha>1f43072465d4be9920ab04a3c3ad91f82144de4e</Sha>
-    </Dependency>
-    <Dependency Name="System.Text.Encodings.Web" Version="4.6.0-rc2.19460.1" CoherentParentDependency="Microsoft.NETCore.App.Runtime.win-x64">
-      <Uri>https://github.com/dotnet/corefx</Uri>
-      <Sha>1f43072465d4be9920ab04a3c3ad91f82144de4e</Sha>
-    </Dependency>
-    <Dependency Name="Microsoft.Extensions.DependencyModel" Version="3.0.0-rc2-19460-02" CoherentParentDependency="Microsoft.Extensions.Logging">
-      <Uri>https://github.com/dotnet/core-setup</Uri>
-      <Sha>4421cfb105df112492038e5c5a70c24bce48e72f</Sha>
-    </Dependency>
-    <Dependency Name="Microsoft.NETCore.App.Ref" Version="3.0.0-rc2-19460-02" CoherentParentDependency="Microsoft.Extensions.Logging">
-      <Uri>https://github.com/dotnet/core-setup</Uri>
-      <Sha>4421cfb105df112492038e5c5a70c24bce48e72f</Sha>
-=======
     <Dependency Name="Microsoft.Extensions.CommandLineUtils.Sources" Version="3.1.0-preview1.19463.1">
       <Uri>https://github.com/aspnet/Extensions</Uri>
       <Sha>501c3eb0005cce04898f42b0415ab8d06cf2e9a3</Sha>
@@ -73,38 +36,18 @@
     <Dependency Name="Microsoft.NETCore.App.Ref" Version="3.1.0-preview1.19463.3" CoherentParentDependency="Microsoft.Extensions.Logging">
       <Uri>https://github.com/dotnet/core-setup</Uri>
       <Sha>1e35b022cbc45bd8185cfa3f3151451298bf6de4</Sha>
->>>>>>> 1c208a23
     </Dependency>
     <!--
       Win-x64 is used here because we have picked an arbitrary runtime identifier to flow the version of the latest NETCore.App runtime.
       All Runtime.$rid packages should have the same version.
     -->
-<<<<<<< HEAD
-    <Dependency Name="Microsoft.NETCore.App.Runtime.win-x64" Version="3.0.0-rc2-19460-02" CoherentParentDependency="Microsoft.Extensions.Logging">
-      <Uri>https://github.com/dotnet/core-setup</Uri>
-      <Sha>4421cfb105df112492038e5c5a70c24bce48e72f</Sha>
-=======
     <Dependency Name="Microsoft.NETCore.App.Runtime.win-x64" Version="3.1.0-preview1.19463.3" CoherentParentDependency="Microsoft.Extensions.Logging">
       <Uri>https://github.com/dotnet/core-setup</Uri>
       <Sha>1e35b022cbc45bd8185cfa3f3151451298bf6de4</Sha>
->>>>>>> 1c208a23
     </Dependency>
   </ProductDependencies>
   <ToolsetDependencies>
     <!-- Listed as a dependency to workaround https://github.com/dotnet/cli/issues/10528 -->
-<<<<<<< HEAD
-    <Dependency Name="Microsoft.NETCore.Platforms" Version="3.0.0-rc2.19460.1" CoherentParentDependency="Microsoft.NETCore.App.Runtime.win-x64">
-      <Uri>https://github.com/dotnet/corefx</Uri>
-      <Sha>1f43072465d4be9920ab04a3c3ad91f82144de4e</Sha>
-    </Dependency>
-    <Dependency Name="Microsoft.AspNetCore.BenchmarkRunner.Sources" Version="3.0.0-rc2.19461.5">
-      <Uri>https://github.com/aspnet/Extensions</Uri>
-      <Sha>72f57aa852e65e27f7312ead967f98228e75c083</Sha>
-    </Dependency>
-    <Dependency Name="Microsoft.AspNetCore.Testing" Version="3.0.0-rc2.19461.5">
-      <Uri>https://github.com/aspnet/Extensions</Uri>
-      <Sha>72f57aa852e65e27f7312ead967f98228e75c083</Sha>
-=======
     <Dependency Name="Microsoft.NETCore.Platforms" Version="3.1.0-preview1.19463.3" CoherentParentDependency="Microsoft.NETCore.App.Runtime.win-x64">
       <Uri>https://github.com/dotnet/corefx</Uri>
       <Sha>d0f0bfa5b123b4c1183c889cf4017bb529675502</Sha>
@@ -116,7 +59,6 @@
     <Dependency Name="Microsoft.AspNetCore.Testing" Version="3.1.0-preview1.19463.1">
       <Uri>https://github.com/aspnet/Extensions</Uri>
       <Sha>501c3eb0005cce04898f42b0415ab8d06cf2e9a3</Sha>
->>>>>>> 1c208a23
     </Dependency>
     <Dependency Name="Microsoft.DotNet.Arcade.Sdk" Version="1.0.0-beta.19461.7">
       <Uri>https://github.com/dotnet/arcade</Uri>
