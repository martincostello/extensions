<?xml version="1.0" encoding="utf-8"?>
<!--

  This file is used by automation to update Versions.props and may be used for other purposes, such as
  static analysis to determine the repo dependency graph.  It should only be modified manually when adding
  or removing dependencies. Updating versions should be done using the `darc` command line tool.

  See https://github.com/dotnet/arcade/blob/master/Documentation/Darc.md for instructions on using darc.

-->
<Dependencies>
  <ProductDependencies>
    <Dependency Name="Microsoft.Bcl.AsyncInterfaces" Version="1.1.1" CoherentParentDependency="Microsoft.NETCore.App.Runtime.win-x64">
      <Uri>https://dev.azure.com/dnceng/internal/_git/dotnet-corefx</Uri>
      <Sha>059a4a19e602494bfbed473dbbb18f2dbfbd0878</Sha>
    </Dependency>
    <Dependency Name="Microsoft.DotNet.PlatformAbstractions" Version="3.1.6">
      <Uri>https://dev.azure.com/dnceng/internal/_git/dotnet-core-setup</Uri>
      <Sha>3acd9b0cd16596bad450c82be08780875a73c05c</Sha>
    </Dependency>
    <Dependency Name="Microsoft.Win32.Registry" Version="4.7.0" Pinned="true">
      <Uri>https://github.com/dotnet/corefx</Uri>
      <Sha>0f7f38c4fd323b26da10cce95f857f77f0f09b48</Sha>
    </Dependency>
    <Dependency Name="System.ComponentModel.Annotations" Version="4.7.0" CoherentParentDependency="Microsoft.NETCore.App.Runtime.win-x64">
      <Uri>https://github.com/dotnet/corefx</Uri>
      <Sha>0f7f38c4fd323b26da10cce95f857f77f0f09b48</Sha>
    </Dependency>
    <Dependency Name="System.Diagnostics.DiagnosticSource" Version="4.7.1" CoherentParentDependency="Microsoft.NETCore.App.Runtime.win-x64">
      <Uri>https://dev.azure.com/dnceng/internal/_git/dotnet-corefx</Uri>
      <Sha>059a4a19e602494bfbed473dbbb18f2dbfbd0878</Sha>
    </Dependency>
    <Dependency Name="System.Diagnostics.EventLog" Version="4.7.0" CoherentParentDependency="Microsoft.NETCore.App.Runtime.win-x64">
      <Uri>https://github.com/dotnet/corefx</Uri>
      <Sha>0f7f38c4fd323b26da10cce95f857f77f0f09b48</Sha>
    </Dependency>
    <Dependency Name="System.IO.Pipelines" Version="4.7.5" CoherentParentDependency="Microsoft.NETCore.App.Runtime.win-x64">
      <Uri>https://dev.azure.com/dnceng/internal/_git/dotnet-corefx</Uri>
      <Sha>641ee87bc17bd8307682c4677c10e0eb33906c0d</Sha>
    </Dependency>
    <Dependency Name="System.Net.Http.WinHttpHandler" Version="4.7.2" CoherentParentDependency="Microsoft.NETCore.App.Runtime.win-x64">
      <Uri>https://dev.azure.com/dnceng/internal/_git/dotnet-corefx</Uri>
      <Sha>620cea9ccf0359993e803c900059932966399584</Sha>
    </Dependency>
    <Dependency Name="System.Net.WebSockets.WebSocketProtocol" Version="4.7.1" CoherentParentDependency="Microsoft.NETCore.App.Runtime.win-x64">
      <Uri>https://dev.azure.com/dnceng/internal/_git/dotnet-corefx</Uri>
      <Sha>059a4a19e602494bfbed473dbbb18f2dbfbd0878</Sha>
    </Dependency>
    <Dependency Name="System.Reflection.Metadata" Version="1.8.1" CoherentParentDependency="Microsoft.NETCore.App.Runtime.win-x64">
      <Uri>https://dev.azure.com/dnceng/internal/_git/dotnet-corefx</Uri>
      <Sha>059a4a19e602494bfbed473dbbb18f2dbfbd0878</Sha>
    </Dependency>
    <Dependency Name="System.Runtime.CompilerServices.Unsafe" Version="4.7.1" CoherentParentDependency="Microsoft.NETCore.App.Runtime.win-x64">
      <Uri>https://github.com/dotnet/corefx</Uri>
      <Sha>8a3ffed558ddf943c1efa87d693227722d6af094</Sha>
    </Dependency>
    <Dependency Name="System.Security.Cryptography.Cng" Version="4.7.0" Pinned="true">
      <Uri>https://github.com/dotnet/corefx</Uri>
      <Sha>0f7f38c4fd323b26da10cce95f857f77f0f09b48</Sha>
    </Dependency>
    <Dependency Name="System.Security.Cryptography.Xml" Version="4.7.0" CoherentParentDependency="Microsoft.NETCore.App.Runtime.win-x64">
      <Uri>https://github.com/dotnet/corefx</Uri>
      <Sha>0f7f38c4fd323b26da10cce95f857f77f0f09b48</Sha>
    </Dependency>
    <Dependency Name="System.ServiceProcess.ServiceController" Version="4.7.0" CoherentParentDependency="Microsoft.NETCore.App.Runtime.win-x64">
      <Uri>https://github.com/dotnet/corefx</Uri>
      <Sha>0f7f38c4fd323b26da10cce95f857f77f0f09b48</Sha>
    </Dependency>
    <Dependency Name="System.Text.Encodings.Web" Version="4.7.2" CoherentParentDependency="Microsoft.NETCore.App.Runtime.win-x64">
      <Uri>https://dev.azure.com/dnceng/internal/_git/dotnet-corefx</Uri>
      <Sha>9f21c83298820c9c42f14ed2bd3af5f6203d75ec</Sha>
    </Dependency>
    <Dependency Name="System.Text.Json" Version="4.7.2" CoherentParentDependency="Microsoft.NETCore.App.Runtime.win-x64">
      <Uri>https://dev.azure.com/dnceng/internal/_git/dotnet-corefx</Uri>
      <Sha>059a4a19e602494bfbed473dbbb18f2dbfbd0878</Sha>
    </Dependency>
    <Dependency Name="System.Threading.Channels" Version="4.7.1" CoherentParentDependency="Microsoft.NETCore.App.Runtime.win-x64">
      <Uri>https://dev.azure.com/dnceng/internal/_git/dotnet-corefx</Uri>
      <Sha>059a4a19e602494bfbed473dbbb18f2dbfbd0878</Sha>
    </Dependency>
    <!--
         Win-x64 is used here because we have picked an arbitrary runtime identifier to flow the version of the latest NETCore.App runtime.
         All Runtime.$rid packages should have the same version.
    -->
<<<<<<< HEAD
    <Dependency Name="Microsoft.NETCore.App.Runtime.win-x64" Version="3.1.28">
      <Uri>https://github.com/dotnet/core-setup</Uri>
      <Sha>aed122f0a21b22490d99037525afc5418d623b56</Sha>
=======
    <Dependency Name="Microsoft.NETCore.App.Runtime.win-x64" Version="3.1.27">
      <Uri>https://dev.azure.com/dnceng/internal/_git/dotnet-core-setup</Uri>
      <Sha>2d4bb962fd423dbd630a02e220880a73f4b9fa1a</Sha>
>>>>>>> dde89ea6
    </Dependency>
    <Dependency Name="Microsoft.Extensions.DependencyModel" Version="3.1.25">
      <Uri>https://dev.azure.com/dnceng/internal/_git/dotnet-core-setup</Uri>
      <Sha>9165b88e05fc37585aa1c3fc9585b5a7d751bb21</Sha>
    </Dependency>
<<<<<<< HEAD
    <Dependency Name="Microsoft.NETCore.App.Internal" Version="3.1.28-servicing.22362.2">
      <Uri>https://github.com/dotnet/core-setup</Uri>
      <Sha>aed122f0a21b22490d99037525afc5418d623b56</Sha>
=======
    <Dependency Name="Microsoft.NETCore.App.Internal" Version="3.1.27-servicing.22315.13">
      <Uri>https://dev.azure.com/dnceng/internal/_git/dotnet-core-setup</Uri>
      <Sha>2d4bb962fd423dbd630a02e220880a73f4b9fa1a</Sha>
>>>>>>> dde89ea6
    </Dependency>
    <Dependency Name="Microsoft.NETCore.Platforms" Version="3.1.9" CoherentParentDependency="Microsoft.NETCore.App.Runtime.win-x64">
      <Uri>https://dev.azure.com/dnceng/internal/_git/dotnet-corefx</Uri>
      <Sha>c2011c5350eba4c83554205d06b9ed97c3fccf05</Sha>
    </Dependency>
    <!-- Keep this dependency at the bottom of ProductDependencies, else it will be picked as the parent for CoherentParentDependencies -->
    <Dependency Name="Microsoft.NETCore.App.Ref" Version="3.1.0" Pinned="true">
      <Uri>https://github.com/dotnet/core-setup</Uri>
      <Sha>65f04fb6db7a5e198d05dbebd5c4ad21eb018f89</Sha>
    </Dependency>
    <Dependency Name="NETStandard.Library.Ref" Version="2.1.0" Pinned="true">
      <Uri>https://github.com/dotnet/core-setup</Uri>
      <Sha>7d57652f33493fa022125b7f63aad0d70c52d810</Sha>
    </Dependency>
  </ProductDependencies>
  <ToolsetDependencies>
    <Dependency Name="Microsoft.DotNet.Arcade.Sdk" Version="1.0.0-beta.22314.5">
      <Uri>https://github.com/dotnet/arcade</Uri>
      <Sha>fe57b3babcfc203dd61b7229b54d399b2e3f3c72</Sha>
    </Dependency>
    <Dependency Name="Microsoft.DotNet.GenAPI" Version="1.0.0-beta.22314.5">
      <Uri>https://github.com/dotnet/arcade</Uri>
      <Sha>fe57b3babcfc203dd61b7229b54d399b2e3f3c72</Sha>
    </Dependency>
    <Dependency Name="Microsoft.DotNet.Helix.Sdk" Version="2.0.0-beta.22314.5">
      <Uri>https://github.com/dotnet/arcade</Uri>
      <Sha>fe57b3babcfc203dd61b7229b54d399b2e3f3c72</Sha>
    </Dependency>
    <Dependency Name="Microsoft.Net.Compilers.Toolset" Version="3.4.1-beta4-20127-10">
      <Uri>https://github.com/dotnet/roslyn</Uri>
      <Sha>d8180a5ecafb92adcfbfe8cf9199eb23be1a1ccf</Sha>
    </Dependency>
  </ToolsetDependencies>
</Dependencies><|MERGE_RESOLUTION|>--- conflicted
+++ resolved
@@ -82,29 +82,17 @@
          Win-x64 is used here because we have picked an arbitrary runtime identifier to flow the version of the latest NETCore.App runtime.
          All Runtime.$rid packages should have the same version.
     -->
-<<<<<<< HEAD
     <Dependency Name="Microsoft.NETCore.App.Runtime.win-x64" Version="3.1.28">
       <Uri>https://github.com/dotnet/core-setup</Uri>
       <Sha>aed122f0a21b22490d99037525afc5418d623b56</Sha>
-=======
-    <Dependency Name="Microsoft.NETCore.App.Runtime.win-x64" Version="3.1.27">
-      <Uri>https://dev.azure.com/dnceng/internal/_git/dotnet-core-setup</Uri>
-      <Sha>2d4bb962fd423dbd630a02e220880a73f4b9fa1a</Sha>
->>>>>>> dde89ea6
     </Dependency>
     <Dependency Name="Microsoft.Extensions.DependencyModel" Version="3.1.25">
       <Uri>https://dev.azure.com/dnceng/internal/_git/dotnet-core-setup</Uri>
       <Sha>9165b88e05fc37585aa1c3fc9585b5a7d751bb21</Sha>
     </Dependency>
-<<<<<<< HEAD
     <Dependency Name="Microsoft.NETCore.App.Internal" Version="3.1.28-servicing.22362.2">
       <Uri>https://github.com/dotnet/core-setup</Uri>
       <Sha>aed122f0a21b22490d99037525afc5418d623b56</Sha>
-=======
-    <Dependency Name="Microsoft.NETCore.App.Internal" Version="3.1.27-servicing.22315.13">
-      <Uri>https://dev.azure.com/dnceng/internal/_git/dotnet-core-setup</Uri>
-      <Sha>2d4bb962fd423dbd630a02e220880a73f4b9fa1a</Sha>
->>>>>>> dde89ea6
     </Dependency>
     <Dependency Name="Microsoft.NETCore.Platforms" Version="3.1.9" CoherentParentDependency="Microsoft.NETCore.App.Runtime.win-x64">
       <Uri>https://dev.azure.com/dnceng/internal/_git/dotnet-corefx</Uri>
