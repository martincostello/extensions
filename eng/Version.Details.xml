<?xml version="1.0" encoding="utf-8"?>
<Dependencies>
  <ProductDependencies>
<<<<<<< HEAD
    <Dependency Name="Microsoft.Extensions.CommandLineUtils.Sources" Version="3.0.0-preview5.19227.9">
      <Uri>https://github.com/aspnet/Extensions</Uri>
      <Sha>37c9491d952d3276519817f3d959432847aa3e4a</Sha>
    </Dependency>
    <Dependency Name="Microsoft.Extensions.HashCodeCombiner.Sources" Version="3.0.0-preview5.19227.9">
      <Uri>https://github.com/aspnet/Extensions</Uri>
      <Sha>37c9491d952d3276519817f3d959432847aa3e4a</Sha>
    </Dependency>
    <Dependency Name="Microsoft.Extensions.NonCapturingTimer.Sources" Version="3.0.0-preview5.19227.9">
      <Uri>https://github.com/aspnet/Extensions</Uri>
      <Sha>37c9491d952d3276519817f3d959432847aa3e4a</Sha>
    </Dependency>
    <Dependency Name="Microsoft.Extensions.Logging" Version="3.0.0-preview5.19227.9">
      <Uri>https://github.com/aspnet/Extensions</Uri>
      <Sha>37c9491d952d3276519817f3d959432847aa3e4a</Sha>
    </Dependency>
    <Dependency Name="System.Diagnostics.DiagnosticSource" Version="4.6.0-preview5.19224.8" CoherentParentDependency="Microsoft.NETCore.App">
      <Uri>https://github.com/dotnet/corefx</Uri>
      <Sha>d06ce9d2116cb4bda528822e63d32ce3735ea653</Sha>
    </Dependency>
    <Dependency Name="System.Text.Encodings.Web" Version="4.6.0-preview5.19224.8" CoherentParentDependency="Microsoft.NETCore.App">
      <Uri>https://github.com/dotnet/corefx</Uri>
      <Sha>d06ce9d2116cb4bda528822e63d32ce3735ea653</Sha>
    </Dependency>
    <Dependency Name="Microsoft.Extensions.DependencyModel" Version="3.0.0-preview5-27626-15" CoherentParentDependency="Microsoft.Extensions.Logging">
      <Uri>https://github.com/dotnet/core-setup</Uri>
      <Sha>61f30f5a23af498908cadd9cc282d4d67d71f522</Sha>
    </Dependency>
    <Dependency Name="Microsoft.NETCore.App" Version="3.0.0-preview5-27626-15" CoherentParentDependency="Microsoft.Extensions.Logging">
      <Uri>https://github.com/dotnet/core-setup</Uri>
      <Sha>61f30f5a23af498908cadd9cc282d4d67d71f522</Sha>
=======
    <Dependency Name="Microsoft.Extensions.CommandLineUtils.Sources" Version="3.0.0-preview6.19254.1">
      <Uri>https://github.com/aspnet/Extensions</Uri>
      <Sha>c4b49521fa72daa3c20015eaca6457dc6c383ff2</Sha>
    </Dependency>
    <Dependency Name="Microsoft.Extensions.HashCodeCombiner.Sources" Version="3.0.0-preview6.19254.1">
      <Uri>https://github.com/aspnet/Extensions</Uri>
      <Sha>c4b49521fa72daa3c20015eaca6457dc6c383ff2</Sha>
    </Dependency>
    <Dependency Name="Microsoft.Extensions.NonCapturingTimer.Sources" Version="3.0.0-preview6.19254.1">
      <Uri>https://github.com/aspnet/Extensions</Uri>
      <Sha>c4b49521fa72daa3c20015eaca6457dc6c383ff2</Sha>
    </Dependency>
    <Dependency Name="Microsoft.Extensions.Logging" Version="3.0.0-preview6.19254.1">
      <Uri>https://github.com/aspnet/Extensions</Uri>
      <Sha>c4b49521fa72daa3c20015eaca6457dc6c383ff2</Sha>
    </Dependency>
    <Dependency Name="System.Diagnostics.DiagnosticSource" Version="4.6.0-preview6.19253.8" CoherentParentDependency="Microsoft.NETCore.App">
      <Uri>https://github.com/dotnet/corefx</Uri>
      <Sha>214f424c1821c4b8979b37762098defe17ac0db6</Sha>
    </Dependency>
    <Dependency Name="System.Text.Encodings.Web" Version="4.6.0-preview6.19253.8" CoherentParentDependency="Microsoft.NETCore.App">
      <Uri>https://github.com/dotnet/corefx</Uri>
      <Sha>214f424c1821c4b8979b37762098defe17ac0db6</Sha>
    </Dependency>
    <Dependency Name="Microsoft.Extensions.DependencyModel" Version="3.0.0-preview6-27703-17" CoherentParentDependency="Microsoft.Extensions.Logging">
      <Uri>https://github.com/dotnet/core-setup</Uri>
      <Sha>9296c54f2c7e2944f47c400b6c0e3938844d9c2f</Sha>
    </Dependency>
    <Dependency Name="Microsoft.NETCore.App" Version="3.0.0-preview6-27703-17" CoherentParentDependency="Microsoft.Extensions.Logging">
      <Uri>https://github.com/dotnet/core-setup</Uri>
      <Sha>9296c54f2c7e2944f47c400b6c0e3938844d9c2f</Sha>
>>>>>>> db2fa83e
    </Dependency>
  </ProductDependencies>
  <ToolsetDependencies>
    <!-- Listed as a dependency to workaround https://github.com/dotnet/cli/issues/10528 -->
<<<<<<< HEAD
    <Dependency Name="Microsoft.NETCore.Platforms" Version="3.0.0-preview5.19224.8" CoherentParentDependency="Microsoft.NETCore.App">
      <Uri>https://github.com/dotnet/corefx</Uri>
      <Sha>d06ce9d2116cb4bda528822e63d32ce3735ea653</Sha>
    </Dependency>
    <Dependency Name="Microsoft.AspNetCore.BenchmarkRunner.Sources" Version="3.0.0-preview5.19227.9">
      <Uri>https://github.com/aspnet/Extensions</Uri>
      <Sha>37c9491d952d3276519817f3d959432847aa3e4a</Sha>
    </Dependency>
    <Dependency Name="Microsoft.AspNetCore.Testing" Version="3.0.0-preview5.19227.9">
      <Uri>https://github.com/aspnet/Extensions</Uri>
      <Sha>37c9491d952d3276519817f3d959432847aa3e4a</Sha>
=======
    <Dependency Name="Microsoft.NETCore.Platforms" Version="3.0.0-preview6.19253.8" CoherentParentDependency="Microsoft.NETCore.App">
      <Uri>https://github.com/dotnet/corefx</Uri>
      <Sha>214f424c1821c4b8979b37762098defe17ac0db6</Sha>
    </Dependency>
    <Dependency Name="Microsoft.AspNetCore.BenchmarkRunner.Sources" Version="3.0.0-preview6.19254.1">
      <Uri>https://github.com/aspnet/Extensions</Uri>
      <Sha>c4b49521fa72daa3c20015eaca6457dc6c383ff2</Sha>
    </Dependency>
    <Dependency Name="Microsoft.AspNetCore.Testing" Version="3.0.0-preview6.19254.1">
      <Uri>https://github.com/aspnet/Extensions</Uri>
      <Sha>c4b49521fa72daa3c20015eaca6457dc6c383ff2</Sha>
>>>>>>> db2fa83e
    </Dependency>
    <Dependency Name="Microsoft.DotNet.Arcade.Sdk" Version="1.0.0-beta.19253.8">
      <Uri>https://github.com/dotnet/arcade</Uri>
      <Sha>4cacf7aa7b2cd8bdd042e721e6ad73d809dd5678</Sha>
    </Dependency>
  </ToolsetDependencies>
</Dependencies><|MERGE_RESOLUTION|>--- conflicted
+++ resolved
@@ -1,39 +1,6 @@
 <?xml version="1.0" encoding="utf-8"?>
 <Dependencies>
   <ProductDependencies>
-<<<<<<< HEAD
-    <Dependency Name="Microsoft.Extensions.CommandLineUtils.Sources" Version="3.0.0-preview5.19227.9">
-      <Uri>https://github.com/aspnet/Extensions</Uri>
-      <Sha>37c9491d952d3276519817f3d959432847aa3e4a</Sha>
-    </Dependency>
-    <Dependency Name="Microsoft.Extensions.HashCodeCombiner.Sources" Version="3.0.0-preview5.19227.9">
-      <Uri>https://github.com/aspnet/Extensions</Uri>
-      <Sha>37c9491d952d3276519817f3d959432847aa3e4a</Sha>
-    </Dependency>
-    <Dependency Name="Microsoft.Extensions.NonCapturingTimer.Sources" Version="3.0.0-preview5.19227.9">
-      <Uri>https://github.com/aspnet/Extensions</Uri>
-      <Sha>37c9491d952d3276519817f3d959432847aa3e4a</Sha>
-    </Dependency>
-    <Dependency Name="Microsoft.Extensions.Logging" Version="3.0.0-preview5.19227.9">
-      <Uri>https://github.com/aspnet/Extensions</Uri>
-      <Sha>37c9491d952d3276519817f3d959432847aa3e4a</Sha>
-    </Dependency>
-    <Dependency Name="System.Diagnostics.DiagnosticSource" Version="4.6.0-preview5.19224.8" CoherentParentDependency="Microsoft.NETCore.App">
-      <Uri>https://github.com/dotnet/corefx</Uri>
-      <Sha>d06ce9d2116cb4bda528822e63d32ce3735ea653</Sha>
-    </Dependency>
-    <Dependency Name="System.Text.Encodings.Web" Version="4.6.0-preview5.19224.8" CoherentParentDependency="Microsoft.NETCore.App">
-      <Uri>https://github.com/dotnet/corefx</Uri>
-      <Sha>d06ce9d2116cb4bda528822e63d32ce3735ea653</Sha>
-    </Dependency>
-    <Dependency Name="Microsoft.Extensions.DependencyModel" Version="3.0.0-preview5-27626-15" CoherentParentDependency="Microsoft.Extensions.Logging">
-      <Uri>https://github.com/dotnet/core-setup</Uri>
-      <Sha>61f30f5a23af498908cadd9cc282d4d67d71f522</Sha>
-    </Dependency>
-    <Dependency Name="Microsoft.NETCore.App" Version="3.0.0-preview5-27626-15" CoherentParentDependency="Microsoft.Extensions.Logging">
-      <Uri>https://github.com/dotnet/core-setup</Uri>
-      <Sha>61f30f5a23af498908cadd9cc282d4d67d71f522</Sha>
-=======
     <Dependency Name="Microsoft.Extensions.CommandLineUtils.Sources" Version="3.0.0-preview6.19254.1">
       <Uri>https://github.com/aspnet/Extensions</Uri>
       <Sha>c4b49521fa72daa3c20015eaca6457dc6c383ff2</Sha>
@@ -65,24 +32,10 @@
     <Dependency Name="Microsoft.NETCore.App" Version="3.0.0-preview6-27703-17" CoherentParentDependency="Microsoft.Extensions.Logging">
       <Uri>https://github.com/dotnet/core-setup</Uri>
       <Sha>9296c54f2c7e2944f47c400b6c0e3938844d9c2f</Sha>
->>>>>>> db2fa83e
     </Dependency>
   </ProductDependencies>
   <ToolsetDependencies>
     <!-- Listed as a dependency to workaround https://github.com/dotnet/cli/issues/10528 -->
-<<<<<<< HEAD
-    <Dependency Name="Microsoft.NETCore.Platforms" Version="3.0.0-preview5.19224.8" CoherentParentDependency="Microsoft.NETCore.App">
-      <Uri>https://github.com/dotnet/corefx</Uri>
-      <Sha>d06ce9d2116cb4bda528822e63d32ce3735ea653</Sha>
-    </Dependency>
-    <Dependency Name="Microsoft.AspNetCore.BenchmarkRunner.Sources" Version="3.0.0-preview5.19227.9">
-      <Uri>https://github.com/aspnet/Extensions</Uri>
-      <Sha>37c9491d952d3276519817f3d959432847aa3e4a</Sha>
-    </Dependency>
-    <Dependency Name="Microsoft.AspNetCore.Testing" Version="3.0.0-preview5.19227.9">
-      <Uri>https://github.com/aspnet/Extensions</Uri>
-      <Sha>37c9491d952d3276519817f3d959432847aa3e4a</Sha>
-=======
     <Dependency Name="Microsoft.NETCore.Platforms" Version="3.0.0-preview6.19253.8" CoherentParentDependency="Microsoft.NETCore.App">
       <Uri>https://github.com/dotnet/corefx</Uri>
       <Sha>214f424c1821c4b8979b37762098defe17ac0db6</Sha>
@@ -94,7 +47,6 @@
     <Dependency Name="Microsoft.AspNetCore.Testing" Version="3.0.0-preview6.19254.1">
       <Uri>https://github.com/aspnet/Extensions</Uri>
       <Sha>c4b49521fa72daa3c20015eaca6457dc6c383ff2</Sha>
->>>>>>> db2fa83e
     </Dependency>
     <Dependency Name="Microsoft.DotNet.Arcade.Sdk" Version="1.0.0-beta.19253.8">
       <Uri>https://github.com/dotnet/arcade</Uri>
