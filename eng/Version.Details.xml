--- conflicted
+++ resolved
@@ -10,59 +10,6 @@
 -->
 <Dependencies>
   <ProductDependencies>
-<<<<<<< HEAD
-    <Dependency Name="Microsoft.Win32.Registry" Version="5.0.0-preview.3.20202.4" CoherentParentDependency="Microsoft.NETCore.App.Runtime.win-x64">
-      <Uri>https://github.com/dotnet/runtime</Uri>
-      <Sha>2b487f31064fe07d3b3398a7432edd1fa5777796</Sha>
-    </Dependency>
-    <Dependency Name="System.ComponentModel.Annotations" Version="5.0.0-preview.3.20202.4" CoherentParentDependency="Microsoft.NETCore.App.Runtime.win-x64">
-      <Uri>https://github.com/dotnet/runtime</Uri>
-      <Sha>2b487f31064fe07d3b3398a7432edd1fa5777796</Sha>
-    </Dependency>
-    <Dependency Name="System.Diagnostics.DiagnosticSource" Version="5.0.0-preview.3.20202.4" CoherentParentDependency="Microsoft.NETCore.App.Runtime.win-x64">
-      <Uri>https://github.com/dotnet/runtime</Uri>
-      <Sha>2b487f31064fe07d3b3398a7432edd1fa5777796</Sha>
-    </Dependency>
-    <Dependency Name="System.Diagnostics.EventLog" Version="5.0.0-preview.3.20202.4" CoherentParentDependency="Microsoft.NETCore.App.Runtime.win-x64">
-      <Uri>https://github.com/dotnet/runtime</Uri>
-      <Sha>2b487f31064fe07d3b3398a7432edd1fa5777796</Sha>
-    </Dependency>
-    <Dependency Name="System.IO.Pipelines" Version="5.0.0-preview.3.20202.4" CoherentParentDependency="Microsoft.NETCore.App.Runtime.win-x64">
-      <Uri>https://github.com/dotnet/runtime</Uri>
-      <Sha>2b487f31064fe07d3b3398a7432edd1fa5777796</Sha>
-    </Dependency>
-    <Dependency Name="System.Reflection.Metadata" Version="5.0.0-preview.3.20202.4" CoherentParentDependency="Microsoft.NETCore.App.Runtime.win-x64">
-      <Uri>https://github.com/dotnet/runtime</Uri>
-      <Sha>2b487f31064fe07d3b3398a7432edd1fa5777796</Sha>
-    </Dependency>
-    <Dependency Name="System.Runtime.CompilerServices.Unsafe" Version="5.0.0-preview.3.20202.4" CoherentParentDependency="Microsoft.NETCore.App.Runtime.win-x64">
-      <Uri>https://github.com/dotnet/runtime</Uri>
-      <Sha>2b487f31064fe07d3b3398a7432edd1fa5777796</Sha>
-    </Dependency>
-    <Dependency Name="System.Security.Cryptography.Cng" Version="5.0.0-preview.3.20202.4" CoherentParentDependency="Microsoft.NETCore.App.Runtime.win-x64">
-      <Uri>https://github.com/dotnet/runtime</Uri>
-      <Sha>2b487f31064fe07d3b3398a7432edd1fa5777796</Sha>
-    </Dependency>
-    <Dependency Name="System.Security.Cryptography.Xml" Version="5.0.0-preview.3.20202.4" CoherentParentDependency="Microsoft.NETCore.App.Runtime.win-x64">
-      <Uri>https://github.com/dotnet/runtime</Uri>
-      <Sha>2b487f31064fe07d3b3398a7432edd1fa5777796</Sha>
-    </Dependency>
-    <Dependency Name="System.ServiceProcess.ServiceController" Version="5.0.0-preview.3.20202.4" CoherentParentDependency="Microsoft.NETCore.App.Runtime.win-x64">
-      <Uri>https://github.com/dotnet/runtime</Uri>
-      <Sha>2b487f31064fe07d3b3398a7432edd1fa5777796</Sha>
-    </Dependency>
-    <Dependency Name="System.Text.Encodings.Web" Version="5.0.0-preview.3.20202.4" CoherentParentDependency="Microsoft.NETCore.App.Runtime.win-x64">
-      <Uri>https://github.com/dotnet/runtime</Uri>
-      <Sha>2b487f31064fe07d3b3398a7432edd1fa5777796</Sha>
-    </Dependency>
-    <Dependency Name="System.Text.Json" Version="5.0.0-preview.3.20202.4" CoherentParentDependency="Microsoft.NETCore.App.Runtime.win-x64">
-      <Uri>https://github.com/dotnet/runtime</Uri>
-      <Sha>2b487f31064fe07d3b3398a7432edd1fa5777796</Sha>
-    </Dependency>
-    <Dependency Name="Microsoft.NETCore.App.Ref" Version="5.0.0-preview.3.20202.4">
-      <Uri>https://github.com/dotnet/runtime</Uri>
-      <Sha>2b487f31064fe07d3b3398a7432edd1fa5777796</Sha>
-=======
     <Dependency Name="Microsoft.Win32.Registry" Version="5.0.0-preview.4.20204.1" CoherentParentDependency="Microsoft.NETCore.App.Runtime.win-x64">
       <Uri>https://github.com/dotnet/runtime</Uri>
       <Sha>121659c7dbc711afe981ee129480cf484e9779a8</Sha>
@@ -246,21 +193,11 @@
     <Dependency Name="Microsoft.NETCore.App.Ref" Version="5.0.0-preview.4.20204.1">
       <Uri>https://github.com/dotnet/runtime</Uri>
       <Sha>121659c7dbc711afe981ee129480cf484e9779a8</Sha>
->>>>>>> 60321acc
     </Dependency>
     <!--
          Win-x64 is used here because we have picked an arbitrary runtime identifier to flow the version of the latest NETCore.App runtime.
          All Runtime.$rid packages should have the same version.
     -->
-<<<<<<< HEAD
-    <Dependency Name="Microsoft.NETCore.App.Runtime.win-x64" Version="5.0.0-preview.3.20202.4">
-      <Uri>https://github.com/dotnet/runtime</Uri>
-      <Sha>2b487f31064fe07d3b3398a7432edd1fa5777796</Sha>
-    </Dependency>
-    <Dependency Name="Microsoft.NETCore.App.Internal" Version="5.0.0-preview.3.20202.4">
-      <Uri>https://github.com/dotnet/runtime</Uri>
-      <Sha>2b487f31064fe07d3b3398a7432edd1fa5777796</Sha>
-=======
     <Dependency Name="Microsoft.NETCore.App.Runtime.win-x64" Version="5.0.0-preview.4.20204.1">
       <Uri>https://github.com/dotnet/runtime</Uri>
       <Sha>121659c7dbc711afe981ee129480cf484e9779a8</Sha>
@@ -268,7 +205,6 @@
     <Dependency Name="Microsoft.NETCore.App.Internal" Version="5.0.0-preview.4.20204.1">
       <Uri>https://github.com/dotnet/runtime</Uri>
       <Sha>121659c7dbc711afe981ee129480cf484e9779a8</Sha>
->>>>>>> 60321acc
     </Dependency>
     <Dependency Name="Microsoft.Bcl.AsyncInterfaces" Version="1.0.0" Pinned="true">
       <Uri>https://github.com/dotnet/corefx</Uri>
@@ -288,15 +224,9 @@
       <Uri>https://github.com/dotnet/arcade</Uri>
       <Sha>09bb9d929120b402348c9a0e9c8c951e824059aa</Sha>
     </Dependency>
-<<<<<<< HEAD
-    <Dependency Name="Microsoft.NETCore.Platforms" Version="5.0.0-preview.3.20202.4" CoherentParentDependency="Microsoft.NETCore.App.Runtime.win-x64">
-      <Uri>https://github.com/dotnet/runtime</Uri>
-      <Sha>2b487f31064fe07d3b3398a7432edd1fa5777796</Sha>
-=======
     <Dependency Name="Microsoft.NETCore.Platforms" Version="5.0.0-preview.4.20204.1" CoherentParentDependency="Microsoft.NETCore.App.Runtime.win-x64">
       <Uri>https://github.com/dotnet/runtime</Uri>
       <Sha>121659c7dbc711afe981ee129480cf484e9779a8</Sha>
->>>>>>> 60321acc
     </Dependency>
     <Dependency Name="Microsoft.Net.Compilers.Toolset" Version="3.6.0-3.20201.6">
       <Uri>https://github.com/dotnet/roslyn</Uri>
