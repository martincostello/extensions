<?xml version="1.0" encoding="utf-8"?>
<!--

  This file is used by automation to update Versions.props and may be used for other purposes, such as
  static analysis to determine the repo dependency graph.  It should only be modified manually when adding
  or removing dependencies. Updating versions should be done using the `darc` command line tool.

  See https://github.com/dotnet/arcade/blob/master/Documentation/Darc.md for instructions on using darc.

-->
<Dependencies>
  <ProductDependencies>
    <Dependency Name="Microsoft.Bcl.AsyncInterfaces" Version="1.1.1" CoherentParentDependency="Microsoft.NETCore.App.Runtime.win-x64">
      <Uri>https://dev.azure.com/dnceng/internal/_git/dotnet-corefx</Uri>
      <Sha>059a4a19e602494bfbed473dbbb18f2dbfbd0878</Sha>
    </Dependency>
    <Dependency Name="Microsoft.DotNet.PlatformAbstractions" Version="3.1.6">
      <Uri>https://dev.azure.com/dnceng/internal/_git/dotnet-core-setup</Uri>
      <Sha>3acd9b0cd16596bad450c82be08780875a73c05c</Sha>
    </Dependency>
    <Dependency Name="Microsoft.Win32.Registry" Version="4.7.0" Pinned="true">
      <Uri>https://github.com/dotnet/corefx</Uri>
      <Sha>0f7f38c4fd323b26da10cce95f857f77f0f09b48</Sha>
    </Dependency>
    <Dependency Name="System.ComponentModel.Annotations" Version="4.7.0" CoherentParentDependency="Microsoft.NETCore.App.Runtime.win-x64">
      <Uri>https://github.com/dotnet/corefx</Uri>
      <Sha>0f7f38c4fd323b26da10cce95f857f77f0f09b48</Sha>
    </Dependency>
    <Dependency Name="System.Diagnostics.DiagnosticSource" Version="4.7.1" CoherentParentDependency="Microsoft.NETCore.App.Runtime.win-x64">
      <Uri>https://dev.azure.com/dnceng/internal/_git/dotnet-corefx</Uri>
      <Sha>059a4a19e602494bfbed473dbbb18f2dbfbd0878</Sha>
    </Dependency>
    <Dependency Name="System.Diagnostics.EventLog" Version="4.7.0" CoherentParentDependency="Microsoft.NETCore.App.Runtime.win-x64">
      <Uri>https://github.com/dotnet/corefx</Uri>
      <Sha>0f7f38c4fd323b26da10cce95f857f77f0f09b48</Sha>
    </Dependency>
    <Dependency Name="System.IO.Pipelines" Version="4.7.5" CoherentParentDependency="Microsoft.NETCore.App.Runtime.win-x64">
      <Uri>https://dev.azure.com/dnceng/internal/_git/dotnet-corefx</Uri>
      <Sha>641ee87bc17bd8307682c4677c10e0eb33906c0d</Sha>
    </Dependency>
    <Dependency Name="System.Net.Http.WinHttpHandler" Version="4.7.2" CoherentParentDependency="Microsoft.NETCore.App.Runtime.win-x64">
      <Uri>https://dev.azure.com/dnceng/internal/_git/dotnet-corefx</Uri>
      <Sha>620cea9ccf0359993e803c900059932966399584</Sha>
    </Dependency>
    <Dependency Name="System.Net.WebSockets.WebSocketProtocol" Version="4.7.1" CoherentParentDependency="Microsoft.NETCore.App.Runtime.win-x64">
      <Uri>https://dev.azure.com/dnceng/internal/_git/dotnet-corefx</Uri>
      <Sha>059a4a19e602494bfbed473dbbb18f2dbfbd0878</Sha>
    </Dependency>
    <Dependency Name="System.Reflection.Metadata" Version="1.8.1" CoherentParentDependency="Microsoft.NETCore.App.Runtime.win-x64">
      <Uri>https://dev.azure.com/dnceng/internal/_git/dotnet-corefx</Uri>
      <Sha>059a4a19e602494bfbed473dbbb18f2dbfbd0878</Sha>
    </Dependency>
    <Dependency Name="System.Runtime.CompilerServices.Unsafe" Version="4.7.1" CoherentParentDependency="Microsoft.NETCore.App.Runtime.win-x64">
      <Uri>https://github.com/dotnet/corefx</Uri>
      <Sha>8a3ffed558ddf943c1efa87d693227722d6af094</Sha>
    </Dependency>
    <Dependency Name="System.Security.Cryptography.Cng" Version="4.7.0" Pinned="true">
      <Uri>https://github.com/dotnet/corefx</Uri>
      <Sha>0f7f38c4fd323b26da10cce95f857f77f0f09b48</Sha>
    </Dependency>
    <Dependency Name="System.Security.Cryptography.Xml" Version="4.7.0" CoherentParentDependency="Microsoft.NETCore.App.Runtime.win-x64">
      <Uri>https://github.com/dotnet/corefx</Uri>
      <Sha>0f7f38c4fd323b26da10cce95f857f77f0f09b48</Sha>
    </Dependency>
    <Dependency Name="System.ServiceProcess.ServiceController" Version="4.7.0" CoherentParentDependency="Microsoft.NETCore.App.Runtime.win-x64">
      <Uri>https://github.com/dotnet/corefx</Uri>
      <Sha>0f7f38c4fd323b26da10cce95f857f77f0f09b48</Sha>
    </Dependency>
    <Dependency Name="System.Text.Encodings.Web" Version="4.7.2" CoherentParentDependency="Microsoft.NETCore.App.Runtime.win-x64">
      <Uri>https://dev.azure.com/dnceng/internal/_git/dotnet-corefx</Uri>
      <Sha>9f21c83298820c9c42f14ed2bd3af5f6203d75ec</Sha>
    </Dependency>
    <Dependency Name="System.Text.Json" Version="4.7.2" CoherentParentDependency="Microsoft.NETCore.App.Runtime.win-x64">
      <Uri>https://dev.azure.com/dnceng/internal/_git/dotnet-corefx</Uri>
      <Sha>059a4a19e602494bfbed473dbbb18f2dbfbd0878</Sha>
    </Dependency>
    <Dependency Name="System.Threading.Channels" Version="4.7.1" CoherentParentDependency="Microsoft.NETCore.App.Runtime.win-x64">
      <Uri>https://dev.azure.com/dnceng/internal/_git/dotnet-corefx</Uri>
      <Sha>059a4a19e602494bfbed473dbbb18f2dbfbd0878</Sha>
    </Dependency>
    <!--
         Win-x64 is used here because we have picked an arbitrary runtime identifier to flow the version of the latest NETCore.App runtime.
         All Runtime.$rid packages should have the same version.
    -->
<<<<<<< HEAD
    <Dependency Name="Microsoft.NETCore.App.Runtime.win-x64" Version="3.1.25">
      <Uri>https://dev.azure.com/dnceng/internal/_git/dotnet-core-setup</Uri>
      <Sha>d651d1c30aa3ad9368a35abc425ab28270f2b0ca</Sha>
=======
    <Dependency Name="Microsoft.NETCore.App.Runtime.win-x64" Version="3.1.24">
      <Uri>https://dev.azure.com/dnceng/internal/_git/dotnet-core-setup</Uri>
      <Sha>3b3838608327c1d49fcf77fc47487e40e4dc3000</Sha>
>>>>>>> 59004ea3
    </Dependency>
    <Dependency Name="Microsoft.Extensions.DependencyModel" Version="3.1.25">
      <Uri>https://dev.azure.com/dnceng/internal/_git/dotnet-core-setup</Uri>
      <Sha>d651d1c30aa3ad9368a35abc425ab28270f2b0ca</Sha>
    </Dependency>
<<<<<<< HEAD
    <Dependency Name="Microsoft.NETCore.App.Internal" Version="3.1.25-servicing.22206.2">
      <Uri>https://dev.azure.com/dnceng/internal/_git/dotnet-core-setup</Uri>
      <Sha>d651d1c30aa3ad9368a35abc425ab28270f2b0ca</Sha>
=======
    <Dependency Name="Microsoft.NETCore.App.Internal" Version="3.1.24-servicing.22179.7">
      <Uri>https://dev.azure.com/dnceng/internal/_git/dotnet-core-setup</Uri>
      <Sha>3b3838608327c1d49fcf77fc47487e40e4dc3000</Sha>
>>>>>>> 59004ea3
    </Dependency>
    <Dependency Name="Microsoft.NETCore.Platforms" Version="3.1.9" CoherentParentDependency="Microsoft.NETCore.App.Runtime.win-x64">
      <Uri>https://dev.azure.com/dnceng/internal/_git/dotnet-corefx</Uri>
      <Sha>c2011c5350eba4c83554205d06b9ed97c3fccf05</Sha>
    </Dependency>
    <!-- Keep this dependency at the bottom of ProductDependencies, else it will be picked as the parent for CoherentParentDependencies -->
    <Dependency Name="Microsoft.NETCore.App.Ref" Version="3.1.0" Pinned="true">
      <Uri>https://github.com/dotnet/core-setup</Uri>
      <Sha>65f04fb6db7a5e198d05dbebd5c4ad21eb018f89</Sha>
    </Dependency>
    <Dependency Name="NETStandard.Library.Ref" Version="2.1.0" Pinned="true">
      <Uri>https://github.com/dotnet/core-setup</Uri>
      <Sha>7d57652f33493fa022125b7f63aad0d70c52d810</Sha>
    </Dependency>
  </ProductDependencies>
  <ToolsetDependencies>
    <Dependency Name="Microsoft.DotNet.Arcade.Sdk" Version="1.0.0-beta.22159.6">
      <Uri>https://github.com/dotnet/arcade</Uri>
      <Sha>aebcd10d76469b2e84cffd39d043574bc5357d22</Sha>
    </Dependency>
    <Dependency Name="Microsoft.DotNet.GenAPI" Version="1.0.0-beta.22159.6">
      <Uri>https://github.com/dotnet/arcade</Uri>
      <Sha>aebcd10d76469b2e84cffd39d043574bc5357d22</Sha>
    </Dependency>
    <Dependency Name="Microsoft.DotNet.Helix.Sdk" Version="2.0.0-beta.22159.6">
      <Uri>https://github.com/dotnet/arcade</Uri>
      <Sha>aebcd10d76469b2e84cffd39d043574bc5357d22</Sha>
    </Dependency>
    <Dependency Name="Microsoft.Net.Compilers.Toolset" Version="3.4.1-beta4-20127-10">
      <Uri>https://github.com/dotnet/roslyn</Uri>
      <Sha>d8180a5ecafb92adcfbfe8cf9199eb23be1a1ccf</Sha>
    </Dependency>
  </ToolsetDependencies>
</Dependencies><|MERGE_RESOLUTION|>--- conflicted
+++ resolved
@@ -82,29 +82,17 @@
          Win-x64 is used here because we have picked an arbitrary runtime identifier to flow the version of the latest NETCore.App runtime.
          All Runtime.$rid packages should have the same version.
     -->
-<<<<<<< HEAD
     <Dependency Name="Microsoft.NETCore.App.Runtime.win-x64" Version="3.1.25">
       <Uri>https://dev.azure.com/dnceng/internal/_git/dotnet-core-setup</Uri>
       <Sha>d651d1c30aa3ad9368a35abc425ab28270f2b0ca</Sha>
-=======
-    <Dependency Name="Microsoft.NETCore.App.Runtime.win-x64" Version="3.1.24">
-      <Uri>https://dev.azure.com/dnceng/internal/_git/dotnet-core-setup</Uri>
-      <Sha>3b3838608327c1d49fcf77fc47487e40e4dc3000</Sha>
->>>>>>> 59004ea3
     </Dependency>
     <Dependency Name="Microsoft.Extensions.DependencyModel" Version="3.1.25">
       <Uri>https://dev.azure.com/dnceng/internal/_git/dotnet-core-setup</Uri>
       <Sha>d651d1c30aa3ad9368a35abc425ab28270f2b0ca</Sha>
     </Dependency>
-<<<<<<< HEAD
     <Dependency Name="Microsoft.NETCore.App.Internal" Version="3.1.25-servicing.22206.2">
       <Uri>https://dev.azure.com/dnceng/internal/_git/dotnet-core-setup</Uri>
       <Sha>d651d1c30aa3ad9368a35abc425ab28270f2b0ca</Sha>
-=======
-    <Dependency Name="Microsoft.NETCore.App.Internal" Version="3.1.24-servicing.22179.7">
-      <Uri>https://dev.azure.com/dnceng/internal/_git/dotnet-core-setup</Uri>
-      <Sha>3b3838608327c1d49fcf77fc47487e40e4dc3000</Sha>
->>>>>>> 59004ea3
     </Dependency>
     <Dependency Name="Microsoft.NETCore.Platforms" Version="3.1.9" CoherentParentDependency="Microsoft.NETCore.App.Runtime.win-x64">
       <Uri>https://dev.azure.com/dnceng/internal/_git/dotnet-corefx</Uri>
