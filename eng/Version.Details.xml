--- conflicted
+++ resolved
@@ -64,15 +64,9 @@
       <Uri>https://github.com/aspnet/Extensions</Uri>
       <Sha>609c3910d932284efd8f8950aeec46e3d2149d9a</Sha>
     </Dependency>
-<<<<<<< HEAD
-    <Dependency Name="Microsoft.DotNet.Arcade.Sdk" Version="1.0.0-beta.19607.3">
-      <Uri>https://github.com/dotnet/arcade</Uri>
-      <Sha>4d80b9cfa53e309c8f685abff3512f60c3d8a3d1</Sha>
-=======
     <Dependency Name="Microsoft.DotNet.Arcade.Sdk" Version="5.0.0-beta.19608.1">
       <Uri>https://github.com/dotnet/arcade</Uri>
       <Sha>71ce4c736b882e6112b395a0e92313be5dcb4328</Sha>
->>>>>>> d93dd627
     </Dependency>
     <Dependency Name="Microsoft.Net.Compilers.Toolset" Version="3.4.0-beta1-19456-03" CoherentParentDependency="Microsoft.Extensions.Logging">
       <Uri>https://github.com/dotnet/roslyn</Uri>
