--- conflicted
+++ resolved
@@ -1,79 +1,6 @@
 <?xml version="1.0" encoding="utf-8"?>
 <Dependencies>
   <ProductDependencies>
-<<<<<<< HEAD
-    <Dependency Name="Microsoft.Bcl.AsyncInterfaces" Version="1.1.0-preview2.19516.15" CoherentParentDependency="Microsoft.NETCore.App.Runtime.win-x64">
-      <Uri>https://github.com/dotnet/corefx</Uri>
-      <Sha>c4d092f0430a104fa633f1503a1c207b4518f05d</Sha>
-    </Dependency>
-    <Dependency Name="Microsoft.Bcl.HashCode" Version="1.1.0-preview2.19516.15" CoherentParentDependency="Microsoft.NETCore.App.Runtime.win-x64">
-      <Uri>https://github.com/dotnet/corefx</Uri>
-      <Sha>c4d092f0430a104fa633f1503a1c207b4518f05d</Sha>
-    </Dependency>
-    <Dependency Name="Microsoft.CSharp" Version="4.7.0-preview2.19516.15" CoherentParentDependency="Microsoft.NETCore.App.Runtime.win-x64">
-      <Uri>https://github.com/dotnet/corefx</Uri>
-      <Sha>c4d092f0430a104fa633f1503a1c207b4518f05d</Sha>
-    </Dependency>
-    <Dependency Name="Microsoft.DotNet.PlatformAbstractions" Version="3.1.0-preview2.19517.5" CoherentParentDependency="Microsoft.Extensions.Logging">
-      <Uri>https://github.com/dotnet/core-setup</Uri>
-      <Sha>7982be53f1c59c813d8157e9cf1f84e1b36f8478</Sha>
-    </Dependency>
-    <Dependency Name="Microsoft.Extensions.Caching.Memory" Version="3.1.0-preview2.19517.6">
-      <Uri>https://github.com/aspnet/Extensions</Uri>
-      <Sha>6cdedb2b5d6fe2562fadee087e0d527b6f14f8c6</Sha>
-    </Dependency>
-    <Dependency Name="Microsoft.Extensions.Configuration.EnvironmentVariables" Version="3.1.0-preview2.19517.6">
-      <Uri>https://github.com/aspnet/Extensions</Uri>
-      <Sha>6cdedb2b5d6fe2562fadee087e0d527b6f14f8c6</Sha>
-    </Dependency>
-    <Dependency Name="Microsoft.Extensions.Configuration.Json" Version="3.1.0-preview2.19517.6">
-      <Uri>https://github.com/aspnet/Extensions</Uri>
-      <Sha>6cdedb2b5d6fe2562fadee087e0d527b6f14f8c6</Sha>
-    </Dependency>
-    <Dependency Name="Microsoft.Extensions.Configuration" Version="3.1.0-preview2.19517.6">
-      <Uri>https://github.com/aspnet/Extensions</Uri>
-      <Sha>6cdedb2b5d6fe2562fadee087e0d527b6f14f8c6</Sha>
-    </Dependency>
-    <Dependency Name="Microsoft.Extensions.DependencyInjection" Version="3.1.0-preview2.19517.6">
-      <Uri>https://github.com/aspnet/Extensions</Uri>
-      <Sha>6cdedb2b5d6fe2562fadee087e0d527b6f14f8c6</Sha>
-    </Dependency>
-    <Dependency Name="Microsoft.Extensions.DependencyModel" Version="3.1.0-preview2.19517.5" CoherentParentDependency="Microsoft.Extensions.Logging">
-      <Uri>https://github.com/dotnet/core-setup</Uri>
-      <Sha>7982be53f1c59c813d8157e9cf1f84e1b36f8478</Sha>
-    </Dependency>
-    <Dependency Name="Microsoft.Extensions.HostFactoryResolver.Sources" Version="3.1.0-preview2.19517.6">
-      <Uri>https://github.com/aspnet/Extensions</Uri>
-      <Sha>6cdedb2b5d6fe2562fadee087e0d527b6f14f8c6</Sha>
-    </Dependency>
-    <Dependency Name="Microsoft.Extensions.Logging" Version="3.1.0-preview2.19517.6">
-      <Uri>https://github.com/aspnet/Extensions</Uri>
-      <Sha>6cdedb2b5d6fe2562fadee087e0d527b6f14f8c6</Sha>
-    </Dependency>
-    <Dependency Name="Microsoft.NETCore.App.Ref" Version="3.1.0-preview2.19517.5" CoherentParentDependency="Microsoft.Extensions.Logging">
-      <Uri>https://github.com/dotnet/core-setup</Uri>
-      <Sha>7982be53f1c59c813d8157e9cf1f84e1b36f8478</Sha>
-    </Dependency>
-    <Dependency Name="Microsoft.NETCore.App.Runtime.win-x64" Version="3.1.0-preview2.19517.5" CoherentParentDependency="Microsoft.Extensions.Logging">
-      <Uri>https://github.com/dotnet/core-setup</Uri>
-      <Sha>7982be53f1c59c813d8157e9cf1f84e1b36f8478</Sha>
-    </Dependency>
-    <Dependency Name="NETStandard.Library.Ref" Version="2.1.0-preview2.19517.5" CoherentParentDependency="Microsoft.Extensions.Logging">
-      <Uri>https://github.com/dotnet/core-setup</Uri>
-      <Sha>7982be53f1c59c813d8157e9cf1f84e1b36f8478</Sha>
-    </Dependency>
-    <Dependency Name="System.Collections.Immutable" Version="1.7.0-preview2.19516.15" CoherentParentDependency="Microsoft.NETCore.App.Runtime.win-x64">
-      <Uri>https://github.com/dotnet/corefx</Uri>
-      <Sha>c4d092f0430a104fa633f1503a1c207b4518f05d</Sha>
-    </Dependency>
-    <Dependency Name="System.ComponentModel.Annotations" Version="4.7.0-preview2.19516.15" CoherentParentDependency="Microsoft.NETCore.App.Runtime.win-x64">
-      <Uri>https://github.com/dotnet/corefx</Uri>
-      <Sha>c4d092f0430a104fa633f1503a1c207b4518f05d</Sha>
-    </Dependency>
-    <Dependency Name="System.Diagnostics.DiagnosticSource" Version="4.7.0-preview2.19516.15" CoherentParentDependency="Microsoft.NETCore.App.Runtime.win-x64">
-      <Uri>https://github.com/dotnet/corefx</Uri>
-      <Sha>c4d092f0430a104fa633f1503a1c207b4518f05d</Sha>
-=======
     <Dependency Name="Microsoft.CSharp" Version="5.0.0-alpha1.19504.7" CoherentParentDependency="Microsoft.NETCore.App.Runtime.win-x64">
       <Uri>https://github.com/dotnet/corefx</Uri>
       <Sha>a434a52ae3f1175bc1cad8b1a02b0921ef3b1f55</Sha>
@@ -137,7 +64,6 @@
     <Dependency Name="System.Diagnostics.DiagnosticSource" Version="5.0.0-alpha1.19504.7" CoherentParentDependency="Microsoft.NETCore.App.Runtime.win-x64">
       <Uri>https://github.com/dotnet/corefx</Uri>
       <Sha>a434a52ae3f1175bc1cad8b1a02b0921ef3b1f55</Sha>
->>>>>>> 2e4cde8c
     </Dependency>
   </ProductDependencies>
   <ToolsetDependencies>
@@ -145,15 +71,9 @@
       <Uri>https://github.com/dotnet/arcade</Uri>
       <Sha>f70d1fca3d5d4045be75694006f1bee0e0aec572</Sha>
     </Dependency>
-<<<<<<< HEAD
-    <Dependency Name="Microsoft.Net.Compilers.Toolset" Version="3.4.0-beta3-19517-02" CoherentParentDependency="Microsoft.Extensions.Logging">
-      <Uri>https://github.com/dotnet/roslyn</Uri>
-      <Sha>6ec300539cbdc68c373a296f2731c562fe6d593d</Sha>
-=======
     <Dependency Name="Microsoft.Net.Compilers.Toolset" Version="3.4.0-beta1-19456-03" CoherentParentDependency="Microsoft.Extensions.Logging">
       <Uri>https://github.com/dotnet/roslyn</Uri>
       <Sha>3c865821f2864393a0ff7fe22c92ded6d51a546c</Sha>
->>>>>>> 2e4cde8c
     </Dependency>
   </ToolsetDependencies>
 </Dependencies>