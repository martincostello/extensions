--- conflicted
+++ resolved
@@ -12,101 +12,50 @@
   <ProductDependencies>
     <Dependency Name="Microsoft.Bcl.AsyncInterfaces" Version="1.1.0-preview1.19470.8" CoherentParentDependency="Microsoft.NETCore.App.Runtime.win-x64">
       <Uri>https://github.com/dotnet/corefx</Uri>
-<<<<<<< HEAD
-      <Sha>bedb348c4d93b6172967df6cdeea0272c81eb752</Sha>
-=======
       <Sha>6a4153689e79a8e58ee3ed77e04d04a0d9dc2ea6</Sha>
->>>>>>> d7d1a37e
     </Dependency>
     <Dependency Name="Microsoft.Win32.Registry" Version="4.7.0-preview1.19470.8" CoherentParentDependency="Microsoft.NETCore.App.Runtime.win-x64">
       <Uri>https://github.com/dotnet/corefx</Uri>
-<<<<<<< HEAD
-      <Sha>bedb348c4d93b6172967df6cdeea0272c81eb752</Sha>
-=======
       <Sha>6a4153689e79a8e58ee3ed77e04d04a0d9dc2ea6</Sha>
->>>>>>> d7d1a37e
     </Dependency>
     <Dependency Name="System.ComponentModel.Annotations" Version="4.7.0-preview1.19470.8" CoherentParentDependency="Microsoft.NETCore.App.Runtime.win-x64">
       <Uri>https://github.com/dotnet/corefx</Uri>
-<<<<<<< HEAD
-      <Sha>bedb348c4d93b6172967df6cdeea0272c81eb752</Sha>
-=======
       <Sha>6a4153689e79a8e58ee3ed77e04d04a0d9dc2ea6</Sha>
->>>>>>> d7d1a37e
     </Dependency>
     <Dependency Name="System.Diagnostics.DiagnosticSource" Version="4.7.0-preview1.19470.8" CoherentParentDependency="Microsoft.NETCore.App.Runtime.win-x64">
       <Uri>https://github.com/dotnet/corefx</Uri>
-<<<<<<< HEAD
-      <Sha>bedb348c4d93b6172967df6cdeea0272c81eb752</Sha>
-=======
       <Sha>6a4153689e79a8e58ee3ed77e04d04a0d9dc2ea6</Sha>
->>>>>>> d7d1a37e
     </Dependency>
     <Dependency Name="System.Diagnostics.EventLog" Version="4.7.0-preview1.19470.8" CoherentParentDependency="Microsoft.NETCore.App.Runtime.win-x64">
       <Uri>https://github.com/dotnet/corefx</Uri>
-<<<<<<< HEAD
-      <Sha>bedb348c4d93b6172967df6cdeea0272c81eb752</Sha>
-=======
       <Sha>6a4153689e79a8e58ee3ed77e04d04a0d9dc2ea6</Sha>
->>>>>>> d7d1a37e
     </Dependency>
     <Dependency Name="System.IO.Pipelines" Version="4.7.0-preview1.19470.8" CoherentParentDependency="Microsoft.NETCore.App.Runtime.win-x64">
       <Uri>https://github.com/dotnet/corefx</Uri>
-<<<<<<< HEAD
-      <Sha>bedb348c4d93b6172967df6cdeea0272c81eb752</Sha>
-=======
       <Sha>6a4153689e79a8e58ee3ed77e04d04a0d9dc2ea6</Sha>
->>>>>>> d7d1a37e
     </Dependency>
     <Dependency Name="System.Reflection.Metadata" Version="1.8.0-preview1.19470.8" CoherentParentDependency="Microsoft.NETCore.App.Runtime.win-x64">
       <Uri>https://github.com/dotnet/corefx</Uri>
-<<<<<<< HEAD
-      <Sha>bedb348c4d93b6172967df6cdeea0272c81eb752</Sha>
-=======
       <Sha>6a4153689e79a8e58ee3ed77e04d04a0d9dc2ea6</Sha>
->>>>>>> d7d1a37e
     </Dependency>
     <Dependency Name="System.Runtime.CompilerServices.Unsafe" Version="4.7.0-preview1.19470.8" CoherentParentDependency="Microsoft.NETCore.App.Runtime.win-x64">
       <Uri>https://github.com/dotnet/corefx</Uri>
-<<<<<<< HEAD
-      <Sha>bedb348c4d93b6172967df6cdeea0272c81eb752</Sha>
-=======
       <Sha>6a4153689e79a8e58ee3ed77e04d04a0d9dc2ea6</Sha>
->>>>>>> d7d1a37e
     </Dependency>
     <Dependency Name="System.Security.Cryptography.Cng" Version="4.7.0-preview1.19470.8" CoherentParentDependency="Microsoft.NETCore.App.Runtime.win-x64">
       <Uri>https://github.com/dotnet/corefx</Uri>
-<<<<<<< HEAD
-      <Sha>bedb348c4d93b6172967df6cdeea0272c81eb752</Sha>
-=======
       <Sha>6a4153689e79a8e58ee3ed77e04d04a0d9dc2ea6</Sha>
->>>>>>> d7d1a37e
     </Dependency>
     <Dependency Name="System.Security.Cryptography.Xml" Version="4.7.0-preview1.19470.8" CoherentParentDependency="Microsoft.NETCore.App.Runtime.win-x64">
       <Uri>https://github.com/dotnet/corefx</Uri>
-<<<<<<< HEAD
-      <Sha>bedb348c4d93b6172967df6cdeea0272c81eb752</Sha>
-=======
       <Sha>6a4153689e79a8e58ee3ed77e04d04a0d9dc2ea6</Sha>
->>>>>>> d7d1a37e
     </Dependency>
     <Dependency Name="System.ServiceProcess.ServiceController" Version="4.7.0-preview1.19470.8" CoherentParentDependency="Microsoft.NETCore.App.Runtime.win-x64">
       <Uri>https://github.com/dotnet/corefx</Uri>
-<<<<<<< HEAD
-      <Sha>bedb348c4d93b6172967df6cdeea0272c81eb752</Sha>
-=======
       <Sha>6a4153689e79a8e58ee3ed77e04d04a0d9dc2ea6</Sha>
->>>>>>> d7d1a37e
     </Dependency>
     <Dependency Name="System.Text.Encodings.Web" Version="4.7.0-preview1.19470.8" CoherentParentDependency="Microsoft.NETCore.App.Runtime.win-x64">
       <Uri>https://github.com/dotnet/corefx</Uri>
-<<<<<<< HEAD
-      <Sha>bedb348c4d93b6172967df6cdeea0272c81eb752</Sha>
-    </Dependency>
-    <Dependency Name="Microsoft.NETCore.App.Ref" Version="3.0.1">
-      <Uri>https://github.com/dotnet/core-setup</Uri>
-      <Sha>d34d1570bfdf669ed94b4c939b2f39a1650e2320</Sha>
-=======
       <Sha>6a4153689e79a8e58ee3ed77e04d04a0d9dc2ea6</Sha>
     </Dependency>
     <Dependency Name="System.Text.Json" Version="4.7.0-preview1.19470.8" CoherentParentDependency="Microsoft.NETCore.App.Runtime.win-x64">
@@ -116,29 +65,18 @@
     <Dependency Name="Microsoft.NETCore.App.Ref" Version="3.1.0-preview1.19501.9">
       <Uri>https://github.com/dotnet/core-setup</Uri>
       <Sha>676fe3b8c06f10db5908588a50b47161808ff468</Sha>
->>>>>>> d7d1a37e
     </Dependency>
     <!--
          Win-x64 is used here because we have picked an arbitrary runtime identifier to flow the version of the latest NETCore.App runtime.
          All Runtime.$rid packages should have the same version.
     -->
-<<<<<<< HEAD
-    <Dependency Name="Microsoft.NETCore.App.Runtime.win-x64" Version="3.0.1">
-      <Uri>https://github.com/dotnet/core-setup</Uri>
-      <Sha>d34d1570bfdf669ed94b4c939b2f39a1650e2320</Sha>
-=======
     <Dependency Name="Microsoft.NETCore.App.Runtime.win-x64" Version="3.1.0-preview1.19501.9">
       <Uri>https://github.com/dotnet/core-setup</Uri>
       <Sha>676fe3b8c06f10db5908588a50b47161808ff468</Sha>
->>>>>>> d7d1a37e
     </Dependency>
     <Dependency Name="NETStandard.Library.Ref" Version="2.1.0-preview1.19501.9">
       <Uri>https://github.com/dotnet/core-setup</Uri>
-<<<<<<< HEAD
-      <Sha>d34d1570bfdf669ed94b4c939b2f39a1650e2320</Sha>
-=======
       <Sha>676fe3b8c06f10db5908588a50b47161808ff468</Sha>
->>>>>>> d7d1a37e
     </Dependency>
   </ProductDependencies>
   <ToolsetDependencies>
@@ -154,15 +92,9 @@
       <Uri>https://github.com/dotnet/arcade</Uri>
       <Sha>0e9ffd6464aff37aef2dc41dc2162d258f266e32</Sha>
     </Dependency>
-<<<<<<< HEAD
-    <Dependency Name="Microsoft.NETCore.Platforms" Version="3.0.1-servicing.19501.4" CoherentParentDependency="Microsoft.NETCore.App.Runtime.win-x64">
-      <Uri>https://github.com/dotnet/corefx</Uri>
-      <Sha>54d63c3e283e0c3937a35ab4e99f391c84ff119e</Sha>
-=======
     <Dependency Name="Microsoft.NETCore.Platforms" Version="3.1.0-preview1.19480.14" CoherentParentDependency="Microsoft.NETCore.App.Runtime.win-x64">
       <Uri>https://github.com/dotnet/corefx</Uri>
       <Sha>66917d1fd792d43a26009b5b231d5cb94361650e</Sha>
->>>>>>> d7d1a37e
     </Dependency>
     <Dependency Name="Microsoft.Net.Compilers.Toolset" Version="3.4.0-beta2-19462-08">
       <Uri>https://github.com/dotnet/roslyn</Uri>
