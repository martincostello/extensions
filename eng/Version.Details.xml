--- conflicted
+++ resolved
@@ -58,29 +58,14 @@
       <Uri>https://github.com/dotnet/corefx</Uri>
       <Sha>ba50ba15d0747d5be1e8bd38ea03a5ba892314bd</Sha>
     </Dependency>
-<<<<<<< HEAD
-    <Dependency Name="Microsoft.NETCore.App.Ref" Version="3.0.0-rc1-19425-03">
-      <Uri>https://github.com/dotnet/core-setup</Uri>
-      <Sha>6ae8b3864351bf40a6d85b2ec18064c915fd8aca</Sha>
-=======
     <Dependency Name="Microsoft.NETCore.App.Ref" Version="5.0.0-alpha1.19425.8">
       <Uri>https://github.com/dotnet/core-setup</Uri>
       <Sha>70a3592bd46540bd596f95db4469c040018aa249</Sha>
->>>>>>> 716ddf13
     </Dependency>
     <!--
          Win-x64 is used here because we have picked an arbitrary runtime identifier to flow the version of the latest NETCore.App runtime.
          All Runtime.$rid packages should have the same version.
     -->
-<<<<<<< HEAD
-    <Dependency Name="Microsoft.NETCore.App.Runtime.win-x64" Version="3.0.0-rc1-19425-03">
-      <Uri>https://github.com/dotnet/core-setup</Uri>
-      <Sha>6ae8b3864351bf40a6d85b2ec18064c915fd8aca</Sha>
-    </Dependency>
-    <Dependency Name="NETStandard.Library.Ref" Version="2.1.0-rc1-19425-03">
-      <Uri>https://github.com/dotnet/core-setup</Uri>
-      <Sha>6ae8b3864351bf40a6d85b2ec18064c915fd8aca</Sha>
-=======
     <Dependency Name="Microsoft.NETCore.App.Runtime.win-x64" Version="5.0.0-alpha1.19425.8">
       <Uri>https://github.com/dotnet/core-setup</Uri>
       <Sha>70a3592bd46540bd596f95db4469c040018aa249</Sha>
@@ -88,7 +73,6 @@
     <Dependency Name="NETStandard.Library.Ref" Version="2.1.0-alpha1.19425.8">
       <Uri>https://github.com/dotnet/core-setup</Uri>
       <Sha>70a3592bd46540bd596f95db4469c040018aa249</Sha>
->>>>>>> 716ddf13
     </Dependency>
   </ProductDependencies>
   <ToolsetDependencies>
