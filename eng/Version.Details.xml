<?xml version="1.0" encoding="utf-8"?>
<!--

  This file is used by automation to update Versions.props and may be used for other purposes, such as
  static analysis to determine the repo dependency graph.  It should only be modified manually when adding
  or removing dependencies. Updating versions should be done using the `darc` command line tool.

  See https://github.com/dotnet/arcade/blob/master/Documentation/Darc.md for instructions on using darc.

-->
<Dependencies>
  <ProductDependencies>
    <Dependency Name="Microsoft.Win32.Registry" Version="6.0.0-alpha.1.20557.2">
      <Uri>https://github.com/dotnet/runtime</Uri>
<<<<<<< HEAD
      <Sha>cf258a14b70ad9069470a108f13765e0e5988f51</Sha>
=======
>>>>>>> e919cf63
    </Dependency>
    <Dependency Name="System.ComponentModel.Annotations" Version="6.0.0-alpha.1.20557.2">
      <Uri>https://github.com/dotnet/runtime</Uri>
<<<<<<< HEAD
      <Sha>cf258a14b70ad9069470a108f13765e0e5988f51</Sha>
=======
>>>>>>> e919cf63
    </Dependency>
    <Dependency Name="System.Diagnostics.DiagnosticSource" Version="6.0.0-alpha.1.20557.2">
      <Uri>https://github.com/dotnet/runtime</Uri>
<<<<<<< HEAD
      <Sha>cf258a14b70ad9069470a108f13765e0e5988f51</Sha>
=======
>>>>>>> e919cf63
    </Dependency>
    <Dependency Name="System.Diagnostics.EventLog" Version="6.0.0-alpha.1.20557.2">
      <Uri>https://github.com/dotnet/runtime</Uri>
<<<<<<< HEAD
      <Sha>cf258a14b70ad9069470a108f13765e0e5988f51</Sha>
=======
>>>>>>> e919cf63
    </Dependency>
    <Dependency Name="System.IO.Pipelines" Version="6.0.0-alpha.1.20557.2">
      <Uri>https://github.com/dotnet/runtime</Uri>
<<<<<<< HEAD
      <Sha>cf258a14b70ad9069470a108f13765e0e5988f51</Sha>
=======
>>>>>>> e919cf63
    </Dependency>
    <Dependency Name="System.Reflection.Metadata" Version="6.0.0-alpha.1.20557.2">
      <Uri>https://github.com/dotnet/runtime</Uri>
<<<<<<< HEAD
      <Sha>cf258a14b70ad9069470a108f13765e0e5988f51</Sha>
=======
>>>>>>> e919cf63
    </Dependency>
    <Dependency Name="System.Runtime.CompilerServices.Unsafe" Version="6.0.0-alpha.1.20557.2">
      <Uri>https://github.com/dotnet/runtime</Uri>
<<<<<<< HEAD
      <Sha>cf258a14b70ad9069470a108f13765e0e5988f51</Sha>
=======
>>>>>>> e919cf63
    </Dependency>
    <Dependency Name="System.Security.Cryptography.Cng" Version="6.0.0-alpha.1.20557.2">
      <Uri>https://github.com/dotnet/runtime</Uri>
<<<<<<< HEAD
      <Sha>cf258a14b70ad9069470a108f13765e0e5988f51</Sha>
=======
>>>>>>> e919cf63
    </Dependency>
    <Dependency Name="System.Security.Cryptography.Xml" Version="6.0.0-alpha.1.20557.2">
      <Uri>https://github.com/dotnet/runtime</Uri>
<<<<<<< HEAD
      <Sha>cf258a14b70ad9069470a108f13765e0e5988f51</Sha>
=======
>>>>>>> e919cf63
    </Dependency>
    <Dependency Name="System.ServiceProcess.ServiceController" Version="6.0.0-alpha.1.20557.2">
      <Uri>https://github.com/dotnet/runtime</Uri>
<<<<<<< HEAD
      <Sha>cf258a14b70ad9069470a108f13765e0e5988f51</Sha>
=======
>>>>>>> e919cf63
    </Dependency>
    <Dependency Name="System.Text.Encodings.Web" Version="6.0.0-alpha.1.20557.2">
      <Uri>https://github.com/dotnet/runtime</Uri>
<<<<<<< HEAD
      <Sha>cf258a14b70ad9069470a108f13765e0e5988f51</Sha>
=======
>>>>>>> e919cf63
    </Dependency>
    <Dependency Name="System.Text.Json" Version="6.0.0-alpha.1.20557.2">
      <Uri>https://github.com/dotnet/runtime</Uri>
<<<<<<< HEAD
      <Sha>cf258a14b70ad9069470a108f13765e0e5988f51</Sha>
=======
>>>>>>> e919cf63
    </Dependency>
    <Dependency Name="Microsoft.Extensions.Caching.Abstractions" Version="6.0.0-alpha.1.20557.2">
      <Uri>https://github.com/dotnet/runtime</Uri>
<<<<<<< HEAD
      <Sha>cf258a14b70ad9069470a108f13765e0e5988f51</Sha>
=======
>>>>>>> e919cf63
    </Dependency>
    <Dependency Name="Microsoft.Extensions.Caching.Memory" Version="6.0.0-alpha.1.20557.2">
      <Uri>https://github.com/dotnet/runtime</Uri>
<<<<<<< HEAD
      <Sha>cf258a14b70ad9069470a108f13765e0e5988f51</Sha>
=======
>>>>>>> e919cf63
    </Dependency>
    <Dependency Name="Microsoft.Extensions.Configuration.Abstractions" Version="6.0.0-alpha.1.20557.2">
      <Uri>https://github.com/dotnet/runtime</Uri>
<<<<<<< HEAD
      <Sha>cf258a14b70ad9069470a108f13765e0e5988f51</Sha>
=======
>>>>>>> e919cf63
    </Dependency>
    <Dependency Name="Microsoft.Extensions.Configuration.Binder" Version="6.0.0-alpha.1.20557.2">
      <Uri>https://github.com/dotnet/runtime</Uri>
<<<<<<< HEAD
      <Sha>cf258a14b70ad9069470a108f13765e0e5988f51</Sha>
=======
>>>>>>> e919cf63
    </Dependency>
    <Dependency Name="Microsoft.Extensions.Configuration.CommandLine" Version="6.0.0-alpha.1.20557.2">
      <Uri>https://github.com/dotnet/runtime</Uri>
<<<<<<< HEAD
      <Sha>cf258a14b70ad9069470a108f13765e0e5988f51</Sha>
=======
>>>>>>> e919cf63
    </Dependency>
    <Dependency Name="Microsoft.Extensions.Configuration.EnvironmentVariables" Version="6.0.0-alpha.1.20557.2">
      <Uri>https://github.com/dotnet/runtime</Uri>
<<<<<<< HEAD
      <Sha>cf258a14b70ad9069470a108f13765e0e5988f51</Sha>
=======
>>>>>>> e919cf63
    </Dependency>
    <Dependency Name="Microsoft.Extensions.Configuration.FileExtensions" Version="6.0.0-alpha.1.20557.2">
      <Uri>https://github.com/dotnet/runtime</Uri>
<<<<<<< HEAD
      <Sha>cf258a14b70ad9069470a108f13765e0e5988f51</Sha>
=======
>>>>>>> e919cf63
    </Dependency>
    <Dependency Name="Microsoft.Extensions.Configuration.Ini" Version="6.0.0-alpha.1.20557.2">
      <Uri>https://github.com/dotnet/runtime</Uri>
<<<<<<< HEAD
      <Sha>cf258a14b70ad9069470a108f13765e0e5988f51</Sha>
=======
>>>>>>> e919cf63
    </Dependency>
    <Dependency Name="Microsoft.Extensions.Configuration.Json" Version="6.0.0-alpha.1.20557.2">
      <Uri>https://github.com/dotnet/runtime</Uri>
<<<<<<< HEAD
      <Sha>cf258a14b70ad9069470a108f13765e0e5988f51</Sha>
=======
>>>>>>> e919cf63
    </Dependency>
    <Dependency Name="Microsoft.Extensions.Configuration.UserSecrets" Version="6.0.0-alpha.1.20557.2">
      <Uri>https://github.com/dotnet/runtime</Uri>
<<<<<<< HEAD
      <Sha>cf258a14b70ad9069470a108f13765e0e5988f51</Sha>
=======
>>>>>>> e919cf63
    </Dependency>
    <Dependency Name="Microsoft.Extensions.Configuration.Xml" Version="6.0.0-alpha.1.20557.2">
      <Uri>https://github.com/dotnet/runtime</Uri>
<<<<<<< HEAD
      <Sha>cf258a14b70ad9069470a108f13765e0e5988f51</Sha>
=======
>>>>>>> e919cf63
    </Dependency>
    <Dependency Name="Microsoft.Extensions.Configuration" Version="6.0.0-alpha.1.20557.2">
      <Uri>https://github.com/dotnet/runtime</Uri>
<<<<<<< HEAD
      <Sha>cf258a14b70ad9069470a108f13765e0e5988f51</Sha>
=======
>>>>>>> e919cf63
    </Dependency>
    <Dependency Name="Microsoft.Extensions.DependencyInjection.Abstractions" Version="6.0.0-alpha.1.20557.2">
      <Uri>https://github.com/dotnet/runtime</Uri>
<<<<<<< HEAD
      <Sha>cf258a14b70ad9069470a108f13765e0e5988f51</Sha>
=======
>>>>>>> e919cf63
    </Dependency>
    <Dependency Name="Microsoft.Extensions.DependencyInjection" Version="6.0.0-alpha.1.20557.2">
      <Uri>https://github.com/dotnet/runtime</Uri>
<<<<<<< HEAD
      <Sha>cf258a14b70ad9069470a108f13765e0e5988f51</Sha>
=======
>>>>>>> e919cf63
    </Dependency>
    <Dependency Name="Microsoft.Extensions.FileProviders.Abstractions" Version="6.0.0-alpha.1.20557.2">
      <Uri>https://github.com/dotnet/runtime</Uri>
<<<<<<< HEAD
      <Sha>cf258a14b70ad9069470a108f13765e0e5988f51</Sha>
=======
>>>>>>> e919cf63
    </Dependency>
    <Dependency Name="Microsoft.Extensions.FileProviders.Composite" Version="6.0.0-alpha.1.20557.2">
      <Uri>https://github.com/dotnet/runtime</Uri>
<<<<<<< HEAD
      <Sha>cf258a14b70ad9069470a108f13765e0e5988f51</Sha>
=======
>>>>>>> e919cf63
    </Dependency>
    <Dependency Name="Microsoft.Extensions.FileProviders.Physical" Version="6.0.0-alpha.1.20557.2">
      <Uri>https://github.com/dotnet/runtime</Uri>
<<<<<<< HEAD
      <Sha>cf258a14b70ad9069470a108f13765e0e5988f51</Sha>
=======
>>>>>>> e919cf63
    </Dependency>
    <Dependency Name="Microsoft.Extensions.FileSystemGlobbing" Version="6.0.0-alpha.1.20557.2">
      <Uri>https://github.com/dotnet/runtime</Uri>
<<<<<<< HEAD
      <Sha>cf258a14b70ad9069470a108f13765e0e5988f51</Sha>
=======
>>>>>>> e919cf63
    </Dependency>
    <Dependency Name="Microsoft.Extensions.Primitives" Version="6.0.0-alpha.1.20557.2">
      <Uri>https://github.com/dotnet/runtime</Uri>
<<<<<<< HEAD
      <Sha>cf258a14b70ad9069470a108f13765e0e5988f51</Sha>
=======
>>>>>>> e919cf63
    </Dependency>
    <Dependency Name="Microsoft.Extensions.Hosting.Abstractions" Version="6.0.0-alpha.1.20557.2">
      <Uri>https://github.com/dotnet/runtime</Uri>
<<<<<<< HEAD
      <Sha>cf258a14b70ad9069470a108f13765e0e5988f51</Sha>
=======
>>>>>>> e919cf63
    </Dependency>
    <Dependency Name="Microsoft.Extensions.Hosting" Version="6.0.0-alpha.1.20557.2">
      <Uri>https://github.com/dotnet/runtime</Uri>
<<<<<<< HEAD
      <Sha>cf258a14b70ad9069470a108f13765e0e5988f51</Sha>
=======
>>>>>>> e919cf63
    </Dependency>
    <Dependency Name="Microsoft.Extensions.Http" Version="6.0.0-alpha.1.20557.2">
      <Uri>https://github.com/dotnet/runtime</Uri>
<<<<<<< HEAD
      <Sha>cf258a14b70ad9069470a108f13765e0e5988f51</Sha>
=======
>>>>>>> e919cf63
    </Dependency>
    <Dependency Name="Microsoft.Extensions.Logging.Abstractions" Version="6.0.0-alpha.1.20557.2">
      <Uri>https://github.com/dotnet/runtime</Uri>
<<<<<<< HEAD
      <Sha>cf258a14b70ad9069470a108f13765e0e5988f51</Sha>
=======
>>>>>>> e919cf63
    </Dependency>
    <Dependency Name="Microsoft.Extensions.Logging.Configuration" Version="6.0.0-alpha.1.20557.2">
      <Uri>https://github.com/dotnet/runtime</Uri>
<<<<<<< HEAD
      <Sha>cf258a14b70ad9069470a108f13765e0e5988f51</Sha>
=======
>>>>>>> e919cf63
    </Dependency>
    <Dependency Name="Microsoft.Extensions.Logging.Console" Version="6.0.0-alpha.1.20557.2">
      <Uri>https://github.com/dotnet/runtime</Uri>
<<<<<<< HEAD
      <Sha>cf258a14b70ad9069470a108f13765e0e5988f51</Sha>
=======
>>>>>>> e919cf63
    </Dependency>
    <Dependency Name="Microsoft.Extensions.Logging.Debug" Version="6.0.0-alpha.1.20557.2">
      <Uri>https://github.com/dotnet/runtime</Uri>
<<<<<<< HEAD
      <Sha>cf258a14b70ad9069470a108f13765e0e5988f51</Sha>
=======
>>>>>>> e919cf63
    </Dependency>
    <Dependency Name="Microsoft.Extensions.Logging.EventLog" Version="6.0.0-alpha.1.20557.2">
      <Uri>https://github.com/dotnet/runtime</Uri>
<<<<<<< HEAD
      <Sha>cf258a14b70ad9069470a108f13765e0e5988f51</Sha>
=======
>>>>>>> e919cf63
    </Dependency>
    <Dependency Name="Microsoft.Extensions.Logging.EventSource" Version="6.0.0-alpha.1.20557.2">
      <Uri>https://github.com/dotnet/runtime</Uri>
<<<<<<< HEAD
      <Sha>cf258a14b70ad9069470a108f13765e0e5988f51</Sha>
=======
>>>>>>> e919cf63
    </Dependency>
    <Dependency Name="Microsoft.Extensions.Logging.TraceSource" Version="6.0.0-alpha.1.20557.2">
      <Uri>https://github.com/dotnet/runtime</Uri>
<<<<<<< HEAD
      <Sha>cf258a14b70ad9069470a108f13765e0e5988f51</Sha>
=======
>>>>>>> e919cf63
    </Dependency>
    <Dependency Name="Microsoft.Extensions.Logging" Version="6.0.0-alpha.1.20557.2">
      <Uri>https://github.com/dotnet/runtime</Uri>
<<<<<<< HEAD
      <Sha>cf258a14b70ad9069470a108f13765e0e5988f51</Sha>
=======
>>>>>>> e919cf63
    </Dependency>
    <Dependency Name="Microsoft.Extensions.Options.ConfigurationExtensions" Version="6.0.0-alpha.1.20557.2">
      <Uri>https://github.com/dotnet/runtime</Uri>
<<<<<<< HEAD
      <Sha>cf258a14b70ad9069470a108f13765e0e5988f51</Sha>
=======
>>>>>>> e919cf63
    </Dependency>
    <Dependency Name="Microsoft.Extensions.Options.DataAnnotations" Version="6.0.0-alpha.1.20557.2">
      <Uri>https://github.com/dotnet/runtime</Uri>
<<<<<<< HEAD
      <Sha>cf258a14b70ad9069470a108f13765e0e5988f51</Sha>
=======
>>>>>>> e919cf63
    </Dependency>
    <Dependency Name="Microsoft.Extensions.Options" Version="6.0.0-alpha.1.20557.2">
      <Uri>https://github.com/dotnet/runtime</Uri>
<<<<<<< HEAD
      <Sha>cf258a14b70ad9069470a108f13765e0e5988f51</Sha>
=======
>>>>>>> e919cf63
    </Dependency>
    <Dependency Name="Microsoft.NETCore.App.Ref" Version="6.0.0-alpha.1.20557.2">
      <Uri>https://github.com/dotnet/runtime</Uri>
<<<<<<< HEAD
      <Sha>cf258a14b70ad9069470a108f13765e0e5988f51</Sha>
=======
>>>>>>> e919cf63
    </Dependency>
    <!--
         Win-x64 is used here because we have picked an arbitrary runtime identifier to flow the version of the latest NETCore.App runtime.
         All Runtime.$rid packages should have the same version.
    -->
<<<<<<< HEAD
    <Dependency Name="Microsoft.NETCore.App.Runtime.win-x64" Version="5.0.1">
      <Uri>https://github.com/dotnet/runtime</Uri>
      <Sha>bed28f348ccd4bffbac619eb5c55c98836a3ef4b</Sha>
    </Dependency>
    <Dependency Name="Microsoft.NETCore.App.Internal" Version="5.0.1-servicing.20566.8">
      <Uri>https://github.com/dotnet/runtime</Uri>
      <Sha>bed28f348ccd4bffbac619eb5c55c98836a3ef4b</Sha>
=======
    <Dependency Name="Microsoft.NETCore.App.Runtime.win-x64" Version="6.0.0-alpha.1.20557.2">
      <Uri>https://github.com/dotnet/runtime</Uri>
      <Sha>6cfef20c1524b8d4c1495a652dfe9e898c5a486b</Sha>
    </Dependency>
    <Dependency Name="Microsoft.NETCore.App.Internal" Version="6.0.0-alpha.1.20557.2">
      <Uri>https://github.com/dotnet/runtime</Uri>
      <Sha>6cfef20c1524b8d4c1495a652dfe9e898c5a486b</Sha>
>>>>>>> e919cf63
    </Dependency>
    <Dependency Name="Microsoft.Bcl.AsyncInterfaces" Version="1.0.0" Pinned="true">
      <Uri>https://github.com/dotnet/corefx</Uri>
      <Sha>4ac4c0367003fe3973a3648eb0715ddb0e3bbcea</Sha>
    </Dependency>
  </ProductDependencies>
  <ToolsetDependencies>
    <Dependency Name="Microsoft.DotNet.Arcade.Sdk" Version="6.0.0-beta.20561.5">
      <Uri>https://github.com/dotnet/arcade</Uri>
      <Sha>e65d307045c183af6e48b087571f6b7a05e39f01</Sha>
    </Dependency>
    <Dependency Name="Microsoft.DotNet.GenAPI" Version="6.0.0-beta.20561.5">
      <Uri>https://github.com/dotnet/arcade</Uri>
      <Sha>e65d307045c183af6e48b087571f6b7a05e39f01</Sha>
    </Dependency>
    <Dependency Name="Microsoft.DotNet.Helix.Sdk" Version="6.0.0-beta.20561.5">
      <Uri>https://github.com/dotnet/arcade</Uri>
      <Sha>e65d307045c183af6e48b087571f6b7a05e39f01</Sha>
    </Dependency>
    <Dependency Name="Microsoft.NETCore.Platforms" Version="6.0.0-alpha.1.20557.2">
      <Uri>https://github.com/dotnet/runtime</Uri>
<<<<<<< HEAD
      <Sha>cf258a14b70ad9069470a108f13765e0e5988f51</Sha>
=======
>>>>>>> e919cf63
    </Dependency>
    <Dependency Name="Microsoft.Net.Compilers.Toolset" Version="3.9.0-2.20564.28">
      <Uri>https://github.com/dotnet/roslyn</Uri>
      <Sha>55e7637713b2b8b40af63237a6a6e0ab99ec3e30</Sha>
    </Dependency>
  </ToolsetDependencies>
</Dependencies><|MERGE_RESOLUTION|>--- conflicted
+++ resolved
@@ -12,339 +12,146 @@
   <ProductDependencies>
     <Dependency Name="Microsoft.Win32.Registry" Version="6.0.0-alpha.1.20557.2">
       <Uri>https://github.com/dotnet/runtime</Uri>
-<<<<<<< HEAD
-      <Sha>cf258a14b70ad9069470a108f13765e0e5988f51</Sha>
-=======
->>>>>>> e919cf63
     </Dependency>
     <Dependency Name="System.ComponentModel.Annotations" Version="6.0.0-alpha.1.20557.2">
       <Uri>https://github.com/dotnet/runtime</Uri>
-<<<<<<< HEAD
-      <Sha>cf258a14b70ad9069470a108f13765e0e5988f51</Sha>
-=======
->>>>>>> e919cf63
     </Dependency>
     <Dependency Name="System.Diagnostics.DiagnosticSource" Version="6.0.0-alpha.1.20557.2">
       <Uri>https://github.com/dotnet/runtime</Uri>
-<<<<<<< HEAD
-      <Sha>cf258a14b70ad9069470a108f13765e0e5988f51</Sha>
-=======
->>>>>>> e919cf63
     </Dependency>
     <Dependency Name="System.Diagnostics.EventLog" Version="6.0.0-alpha.1.20557.2">
       <Uri>https://github.com/dotnet/runtime</Uri>
-<<<<<<< HEAD
-      <Sha>cf258a14b70ad9069470a108f13765e0e5988f51</Sha>
-=======
->>>>>>> e919cf63
     </Dependency>
     <Dependency Name="System.IO.Pipelines" Version="6.0.0-alpha.1.20557.2">
       <Uri>https://github.com/dotnet/runtime</Uri>
-<<<<<<< HEAD
-      <Sha>cf258a14b70ad9069470a108f13765e0e5988f51</Sha>
-=======
->>>>>>> e919cf63
     </Dependency>
     <Dependency Name="System.Reflection.Metadata" Version="6.0.0-alpha.1.20557.2">
       <Uri>https://github.com/dotnet/runtime</Uri>
-<<<<<<< HEAD
-      <Sha>cf258a14b70ad9069470a108f13765e0e5988f51</Sha>
-=======
->>>>>>> e919cf63
     </Dependency>
     <Dependency Name="System.Runtime.CompilerServices.Unsafe" Version="6.0.0-alpha.1.20557.2">
       <Uri>https://github.com/dotnet/runtime</Uri>
-<<<<<<< HEAD
-      <Sha>cf258a14b70ad9069470a108f13765e0e5988f51</Sha>
-=======
->>>>>>> e919cf63
     </Dependency>
     <Dependency Name="System.Security.Cryptography.Cng" Version="6.0.0-alpha.1.20557.2">
       <Uri>https://github.com/dotnet/runtime</Uri>
-<<<<<<< HEAD
-      <Sha>cf258a14b70ad9069470a108f13765e0e5988f51</Sha>
-=======
->>>>>>> e919cf63
     </Dependency>
     <Dependency Name="System.Security.Cryptography.Xml" Version="6.0.0-alpha.1.20557.2">
       <Uri>https://github.com/dotnet/runtime</Uri>
-<<<<<<< HEAD
-      <Sha>cf258a14b70ad9069470a108f13765e0e5988f51</Sha>
-=======
->>>>>>> e919cf63
     </Dependency>
     <Dependency Name="System.ServiceProcess.ServiceController" Version="6.0.0-alpha.1.20557.2">
       <Uri>https://github.com/dotnet/runtime</Uri>
-<<<<<<< HEAD
-      <Sha>cf258a14b70ad9069470a108f13765e0e5988f51</Sha>
-=======
->>>>>>> e919cf63
     </Dependency>
     <Dependency Name="System.Text.Encodings.Web" Version="6.0.0-alpha.1.20557.2">
       <Uri>https://github.com/dotnet/runtime</Uri>
-<<<<<<< HEAD
-      <Sha>cf258a14b70ad9069470a108f13765e0e5988f51</Sha>
-=======
->>>>>>> e919cf63
     </Dependency>
     <Dependency Name="System.Text.Json" Version="6.0.0-alpha.1.20557.2">
       <Uri>https://github.com/dotnet/runtime</Uri>
-<<<<<<< HEAD
-      <Sha>cf258a14b70ad9069470a108f13765e0e5988f51</Sha>
-=======
->>>>>>> e919cf63
     </Dependency>
     <Dependency Name="Microsoft.Extensions.Caching.Abstractions" Version="6.0.0-alpha.1.20557.2">
       <Uri>https://github.com/dotnet/runtime</Uri>
-<<<<<<< HEAD
-      <Sha>cf258a14b70ad9069470a108f13765e0e5988f51</Sha>
-=======
->>>>>>> e919cf63
     </Dependency>
     <Dependency Name="Microsoft.Extensions.Caching.Memory" Version="6.0.0-alpha.1.20557.2">
       <Uri>https://github.com/dotnet/runtime</Uri>
-<<<<<<< HEAD
-      <Sha>cf258a14b70ad9069470a108f13765e0e5988f51</Sha>
-=======
->>>>>>> e919cf63
     </Dependency>
     <Dependency Name="Microsoft.Extensions.Configuration.Abstractions" Version="6.0.0-alpha.1.20557.2">
       <Uri>https://github.com/dotnet/runtime</Uri>
-<<<<<<< HEAD
-      <Sha>cf258a14b70ad9069470a108f13765e0e5988f51</Sha>
-=======
->>>>>>> e919cf63
     </Dependency>
     <Dependency Name="Microsoft.Extensions.Configuration.Binder" Version="6.0.0-alpha.1.20557.2">
       <Uri>https://github.com/dotnet/runtime</Uri>
-<<<<<<< HEAD
-      <Sha>cf258a14b70ad9069470a108f13765e0e5988f51</Sha>
-=======
->>>>>>> e919cf63
     </Dependency>
     <Dependency Name="Microsoft.Extensions.Configuration.CommandLine" Version="6.0.0-alpha.1.20557.2">
       <Uri>https://github.com/dotnet/runtime</Uri>
-<<<<<<< HEAD
-      <Sha>cf258a14b70ad9069470a108f13765e0e5988f51</Sha>
-=======
->>>>>>> e919cf63
     </Dependency>
     <Dependency Name="Microsoft.Extensions.Configuration.EnvironmentVariables" Version="6.0.0-alpha.1.20557.2">
       <Uri>https://github.com/dotnet/runtime</Uri>
-<<<<<<< HEAD
-      <Sha>cf258a14b70ad9069470a108f13765e0e5988f51</Sha>
-=======
->>>>>>> e919cf63
     </Dependency>
     <Dependency Name="Microsoft.Extensions.Configuration.FileExtensions" Version="6.0.0-alpha.1.20557.2">
       <Uri>https://github.com/dotnet/runtime</Uri>
-<<<<<<< HEAD
-      <Sha>cf258a14b70ad9069470a108f13765e0e5988f51</Sha>
-=======
->>>>>>> e919cf63
     </Dependency>
     <Dependency Name="Microsoft.Extensions.Configuration.Ini" Version="6.0.0-alpha.1.20557.2">
       <Uri>https://github.com/dotnet/runtime</Uri>
-<<<<<<< HEAD
-      <Sha>cf258a14b70ad9069470a108f13765e0e5988f51</Sha>
-=======
->>>>>>> e919cf63
     </Dependency>
     <Dependency Name="Microsoft.Extensions.Configuration.Json" Version="6.0.0-alpha.1.20557.2">
       <Uri>https://github.com/dotnet/runtime</Uri>
-<<<<<<< HEAD
-      <Sha>cf258a14b70ad9069470a108f13765e0e5988f51</Sha>
-=======
->>>>>>> e919cf63
     </Dependency>
     <Dependency Name="Microsoft.Extensions.Configuration.UserSecrets" Version="6.0.0-alpha.1.20557.2">
       <Uri>https://github.com/dotnet/runtime</Uri>
-<<<<<<< HEAD
-      <Sha>cf258a14b70ad9069470a108f13765e0e5988f51</Sha>
-=======
->>>>>>> e919cf63
     </Dependency>
     <Dependency Name="Microsoft.Extensions.Configuration.Xml" Version="6.0.0-alpha.1.20557.2">
       <Uri>https://github.com/dotnet/runtime</Uri>
-<<<<<<< HEAD
-      <Sha>cf258a14b70ad9069470a108f13765e0e5988f51</Sha>
-=======
->>>>>>> e919cf63
     </Dependency>
     <Dependency Name="Microsoft.Extensions.Configuration" Version="6.0.0-alpha.1.20557.2">
       <Uri>https://github.com/dotnet/runtime</Uri>
-<<<<<<< HEAD
-      <Sha>cf258a14b70ad9069470a108f13765e0e5988f51</Sha>
-=======
->>>>>>> e919cf63
     </Dependency>
     <Dependency Name="Microsoft.Extensions.DependencyInjection.Abstractions" Version="6.0.0-alpha.1.20557.2">
       <Uri>https://github.com/dotnet/runtime</Uri>
-<<<<<<< HEAD
-      <Sha>cf258a14b70ad9069470a108f13765e0e5988f51</Sha>
-=======
->>>>>>> e919cf63
     </Dependency>
     <Dependency Name="Microsoft.Extensions.DependencyInjection" Version="6.0.0-alpha.1.20557.2">
       <Uri>https://github.com/dotnet/runtime</Uri>
-<<<<<<< HEAD
-      <Sha>cf258a14b70ad9069470a108f13765e0e5988f51</Sha>
-=======
->>>>>>> e919cf63
     </Dependency>
     <Dependency Name="Microsoft.Extensions.FileProviders.Abstractions" Version="6.0.0-alpha.1.20557.2">
       <Uri>https://github.com/dotnet/runtime</Uri>
-<<<<<<< HEAD
-      <Sha>cf258a14b70ad9069470a108f13765e0e5988f51</Sha>
-=======
->>>>>>> e919cf63
     </Dependency>
     <Dependency Name="Microsoft.Extensions.FileProviders.Composite" Version="6.0.0-alpha.1.20557.2">
       <Uri>https://github.com/dotnet/runtime</Uri>
-<<<<<<< HEAD
-      <Sha>cf258a14b70ad9069470a108f13765e0e5988f51</Sha>
-=======
->>>>>>> e919cf63
     </Dependency>
     <Dependency Name="Microsoft.Extensions.FileProviders.Physical" Version="6.0.0-alpha.1.20557.2">
       <Uri>https://github.com/dotnet/runtime</Uri>
-<<<<<<< HEAD
-      <Sha>cf258a14b70ad9069470a108f13765e0e5988f51</Sha>
-=======
->>>>>>> e919cf63
     </Dependency>
     <Dependency Name="Microsoft.Extensions.FileSystemGlobbing" Version="6.0.0-alpha.1.20557.2">
       <Uri>https://github.com/dotnet/runtime</Uri>
-<<<<<<< HEAD
-      <Sha>cf258a14b70ad9069470a108f13765e0e5988f51</Sha>
-=======
->>>>>>> e919cf63
     </Dependency>
     <Dependency Name="Microsoft.Extensions.Primitives" Version="6.0.0-alpha.1.20557.2">
       <Uri>https://github.com/dotnet/runtime</Uri>
-<<<<<<< HEAD
-      <Sha>cf258a14b70ad9069470a108f13765e0e5988f51</Sha>
-=======
->>>>>>> e919cf63
     </Dependency>
     <Dependency Name="Microsoft.Extensions.Hosting.Abstractions" Version="6.0.0-alpha.1.20557.2">
       <Uri>https://github.com/dotnet/runtime</Uri>
-<<<<<<< HEAD
-      <Sha>cf258a14b70ad9069470a108f13765e0e5988f51</Sha>
-=======
->>>>>>> e919cf63
     </Dependency>
     <Dependency Name="Microsoft.Extensions.Hosting" Version="6.0.0-alpha.1.20557.2">
       <Uri>https://github.com/dotnet/runtime</Uri>
-<<<<<<< HEAD
-      <Sha>cf258a14b70ad9069470a108f13765e0e5988f51</Sha>
-=======
->>>>>>> e919cf63
     </Dependency>
     <Dependency Name="Microsoft.Extensions.Http" Version="6.0.0-alpha.1.20557.2">
       <Uri>https://github.com/dotnet/runtime</Uri>
-<<<<<<< HEAD
-      <Sha>cf258a14b70ad9069470a108f13765e0e5988f51</Sha>
-=======
->>>>>>> e919cf63
     </Dependency>
     <Dependency Name="Microsoft.Extensions.Logging.Abstractions" Version="6.0.0-alpha.1.20557.2">
       <Uri>https://github.com/dotnet/runtime</Uri>
-<<<<<<< HEAD
-      <Sha>cf258a14b70ad9069470a108f13765e0e5988f51</Sha>
-=======
->>>>>>> e919cf63
     </Dependency>
     <Dependency Name="Microsoft.Extensions.Logging.Configuration" Version="6.0.0-alpha.1.20557.2">
       <Uri>https://github.com/dotnet/runtime</Uri>
-<<<<<<< HEAD
-      <Sha>cf258a14b70ad9069470a108f13765e0e5988f51</Sha>
-=======
->>>>>>> e919cf63
     </Dependency>
     <Dependency Name="Microsoft.Extensions.Logging.Console" Version="6.0.0-alpha.1.20557.2">
       <Uri>https://github.com/dotnet/runtime</Uri>
-<<<<<<< HEAD
-      <Sha>cf258a14b70ad9069470a108f13765e0e5988f51</Sha>
-=======
->>>>>>> e919cf63
     </Dependency>
     <Dependency Name="Microsoft.Extensions.Logging.Debug" Version="6.0.0-alpha.1.20557.2">
       <Uri>https://github.com/dotnet/runtime</Uri>
-<<<<<<< HEAD
-      <Sha>cf258a14b70ad9069470a108f13765e0e5988f51</Sha>
-=======
->>>>>>> e919cf63
     </Dependency>
     <Dependency Name="Microsoft.Extensions.Logging.EventLog" Version="6.0.0-alpha.1.20557.2">
       <Uri>https://github.com/dotnet/runtime</Uri>
-<<<<<<< HEAD
-      <Sha>cf258a14b70ad9069470a108f13765e0e5988f51</Sha>
-=======
->>>>>>> e919cf63
     </Dependency>
     <Dependency Name="Microsoft.Extensions.Logging.EventSource" Version="6.0.0-alpha.1.20557.2">
       <Uri>https://github.com/dotnet/runtime</Uri>
-<<<<<<< HEAD
-      <Sha>cf258a14b70ad9069470a108f13765e0e5988f51</Sha>
-=======
->>>>>>> e919cf63
     </Dependency>
     <Dependency Name="Microsoft.Extensions.Logging.TraceSource" Version="6.0.0-alpha.1.20557.2">
       <Uri>https://github.com/dotnet/runtime</Uri>
-<<<<<<< HEAD
-      <Sha>cf258a14b70ad9069470a108f13765e0e5988f51</Sha>
-=======
->>>>>>> e919cf63
     </Dependency>
     <Dependency Name="Microsoft.Extensions.Logging" Version="6.0.0-alpha.1.20557.2">
       <Uri>https://github.com/dotnet/runtime</Uri>
-<<<<<<< HEAD
-      <Sha>cf258a14b70ad9069470a108f13765e0e5988f51</Sha>
-=======
->>>>>>> e919cf63
     </Dependency>
     <Dependency Name="Microsoft.Extensions.Options.ConfigurationExtensions" Version="6.0.0-alpha.1.20557.2">
       <Uri>https://github.com/dotnet/runtime</Uri>
-<<<<<<< HEAD
-      <Sha>cf258a14b70ad9069470a108f13765e0e5988f51</Sha>
-=======
->>>>>>> e919cf63
     </Dependency>
     <Dependency Name="Microsoft.Extensions.Options.DataAnnotations" Version="6.0.0-alpha.1.20557.2">
       <Uri>https://github.com/dotnet/runtime</Uri>
-<<<<<<< HEAD
-      <Sha>cf258a14b70ad9069470a108f13765e0e5988f51</Sha>
-=======
->>>>>>> e919cf63
     </Dependency>
     <Dependency Name="Microsoft.Extensions.Options" Version="6.0.0-alpha.1.20557.2">
       <Uri>https://github.com/dotnet/runtime</Uri>
-<<<<<<< HEAD
-      <Sha>cf258a14b70ad9069470a108f13765e0e5988f51</Sha>
-=======
->>>>>>> e919cf63
     </Dependency>
     <Dependency Name="Microsoft.NETCore.App.Ref" Version="6.0.0-alpha.1.20557.2">
       <Uri>https://github.com/dotnet/runtime</Uri>
-<<<<<<< HEAD
-      <Sha>cf258a14b70ad9069470a108f13765e0e5988f51</Sha>
-=======
->>>>>>> e919cf63
     </Dependency>
     <!--
          Win-x64 is used here because we have picked an arbitrary runtime identifier to flow the version of the latest NETCore.App runtime.
          All Runtime.$rid packages should have the same version.
     -->
-<<<<<<< HEAD
-    <Dependency Name="Microsoft.NETCore.App.Runtime.win-x64" Version="5.0.1">
-      <Uri>https://github.com/dotnet/runtime</Uri>
-      <Sha>bed28f348ccd4bffbac619eb5c55c98836a3ef4b</Sha>
-    </Dependency>
-    <Dependency Name="Microsoft.NETCore.App.Internal" Version="5.0.1-servicing.20566.8">
-      <Uri>https://github.com/dotnet/runtime</Uri>
-      <Sha>bed28f348ccd4bffbac619eb5c55c98836a3ef4b</Sha>
-=======
     <Dependency Name="Microsoft.NETCore.App.Runtime.win-x64" Version="6.0.0-alpha.1.20557.2">
       <Uri>https://github.com/dotnet/runtime</Uri>
       <Sha>6cfef20c1524b8d4c1495a652dfe9e898c5a486b</Sha>
@@ -352,7 +159,6 @@
     <Dependency Name="Microsoft.NETCore.App.Internal" Version="6.0.0-alpha.1.20557.2">
       <Uri>https://github.com/dotnet/runtime</Uri>
       <Sha>6cfef20c1524b8d4c1495a652dfe9e898c5a486b</Sha>
->>>>>>> e919cf63
     </Dependency>
     <Dependency Name="Microsoft.Bcl.AsyncInterfaces" Version="1.0.0" Pinned="true">
       <Uri>https://github.com/dotnet/corefx</Uri>
@@ -374,10 +180,6 @@
     </Dependency>
     <Dependency Name="Microsoft.NETCore.Platforms" Version="6.0.0-alpha.1.20557.2">
       <Uri>https://github.com/dotnet/runtime</Uri>
-<<<<<<< HEAD
-      <Sha>cf258a14b70ad9069470a108f13765e0e5988f51</Sha>
-=======
->>>>>>> e919cf63
     </Dependency>
     <Dependency Name="Microsoft.Net.Compilers.Toolset" Version="3.9.0-2.20564.28">
       <Uri>https://github.com/dotnet/roslyn</Uri>
