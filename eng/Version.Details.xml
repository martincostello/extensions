<?xml version="1.0" encoding="utf-8"?>
<Dependencies>
  <ProductDependencies>
<<<<<<< HEAD
    <Dependency Name="Microsoft.Extensions.CommandLineUtils.Sources" Version="3.1.0-preview1.19473.2">
      <Uri>https://github.com/aspnet/Extensions</Uri>
      <Sha>45776ac25c750bc98522f7d8bdbba61bcc7540d4</Sha>
    </Dependency>
    <Dependency Name="Microsoft.Extensions.HashCodeCombiner.Sources" Version="3.1.0-preview1.19473.2">
      <Uri>https://github.com/aspnet/Extensions</Uri>
      <Sha>45776ac25c750bc98522f7d8bdbba61bcc7540d4</Sha>
    </Dependency>
    <Dependency Name="Microsoft.Extensions.NonCapturingTimer.Sources" Version="3.1.0-preview1.19473.2">
      <Uri>https://github.com/aspnet/Extensions</Uri>
      <Sha>45776ac25c750bc98522f7d8bdbba61bcc7540d4</Sha>
    </Dependency>
    <Dependency Name="Microsoft.Extensions.Logging" Version="3.1.0-preview1.19473.2">
      <Uri>https://github.com/aspnet/Extensions</Uri>
      <Sha>45776ac25c750bc98522f7d8bdbba61bcc7540d4</Sha>
=======
    <Dependency Name="Microsoft.Extensions.CommandLineUtils.Sources" Version="5.0.0-alpha1.19472.1">
      <Uri>https://github.com/aspnet/Extensions</Uri>
      <Sha>46d76f9a189ee68852d136c577364b7b0955257a</Sha>
    </Dependency>
    <Dependency Name="Microsoft.Extensions.HashCodeCombiner.Sources" Version="5.0.0-alpha1.19472.1">
      <Uri>https://github.com/aspnet/Extensions</Uri>
      <Sha>46d76f9a189ee68852d136c577364b7b0955257a</Sha>
    </Dependency>
    <Dependency Name="Microsoft.Extensions.NonCapturingTimer.Sources" Version="5.0.0-alpha1.19472.1">
      <Uri>https://github.com/aspnet/Extensions</Uri>
      <Sha>46d76f9a189ee68852d136c577364b7b0955257a</Sha>
    </Dependency>
    <Dependency Name="Microsoft.Extensions.Logging" Version="5.0.0-alpha1.19472.1">
      <Uri>https://github.com/aspnet/Extensions</Uri>
      <Sha>46d76f9a189ee68852d136c577364b7b0955257a</Sha>
>>>>>>> 2990c1bb
    </Dependency>
    <Dependency Name="System.Diagnostics.DiagnosticSource" Version="5.0.0-alpha1.19462.7" CoherentParentDependency="Microsoft.NETCore.App.Runtime.win-x64">
      <Uri>https://github.com/dotnet/corefx</Uri>
      <Sha>be3d4bad4576eecda116d3e9a368cd6959ecf5ce</Sha>
    </Dependency>
    <Dependency Name="System.Reflection.Metadata" Version="1.9.0-alpha1.19462.7" CoherentParentDependency="Microsoft.NETCore.App.Runtime.win-x64">
      <Uri>https://github.com/dotnet/corefx</Uri>
      <Sha>be3d4bad4576eecda116d3e9a368cd6959ecf5ce</Sha>
    </Dependency>
    <Dependency Name="System.Text.Encodings.Web" Version="5.0.0-alpha1.19462.7" CoherentParentDependency="Microsoft.NETCore.App.Runtime.win-x64">
      <Uri>https://github.com/dotnet/corefx</Uri>
      <Sha>be3d4bad4576eecda116d3e9a368cd6959ecf5ce</Sha>
    </Dependency>
<<<<<<< HEAD
    <Dependency Name="Microsoft.Extensions.DependencyModel" Version="3.1.0-preview1.19470.9" CoherentParentDependency="Microsoft.Extensions.Logging">
      <Uri>https://github.com/dotnet/core-setup</Uri>
      <Sha>72b39b0473993b932a08c8fc24a8988d45b416a5</Sha>
    </Dependency>
    <Dependency Name="Microsoft.NETCore.App.Ref" Version="3.1.0-preview1.19470.9" CoherentParentDependency="Microsoft.Extensions.Logging">
      <Uri>https://github.com/dotnet/core-setup</Uri>
      <Sha>72b39b0473993b932a08c8fc24a8988d45b416a5</Sha>
=======
    <Dependency Name="Microsoft.Extensions.DependencyModel" Version="5.0.0-alpha1.19470.7" CoherentParentDependency="Microsoft.Extensions.Logging">
      <Uri>https://github.com/dotnet/core-setup</Uri>
      <Sha>c25b8b41ecbd8ffac08e5af2d7f337a2b51e338c</Sha>
    </Dependency>
    <Dependency Name="Microsoft.NETCore.App.Ref" Version="5.0.0-alpha1.19470.7" CoherentParentDependency="Microsoft.Extensions.Logging">
      <Uri>https://github.com/dotnet/core-setup</Uri>
      <Sha>c25b8b41ecbd8ffac08e5af2d7f337a2b51e338c</Sha>
>>>>>>> 2990c1bb
    </Dependency>
    <!--
      Win-x64 is used here because we have picked an arbitrary runtime identifier to flow the version of the latest NETCore.App runtime.
      All Runtime.$rid packages should have the same version.
    -->
<<<<<<< HEAD
    <Dependency Name="Microsoft.NETCore.App.Runtime.win-x64" Version="3.1.0-preview1.19470.9" CoherentParentDependency="Microsoft.Extensions.Logging">
      <Uri>https://github.com/dotnet/core-setup</Uri>
      <Sha>72b39b0473993b932a08c8fc24a8988d45b416a5</Sha>
=======
    <Dependency Name="Microsoft.NETCore.App.Runtime.win-x64" Version="5.0.0-alpha1.19470.7" CoherentParentDependency="Microsoft.Extensions.Logging">
      <Uri>https://github.com/dotnet/core-setup</Uri>
      <Sha>c25b8b41ecbd8ffac08e5af2d7f337a2b51e338c</Sha>
>>>>>>> 2990c1bb
    </Dependency>
  </ProductDependencies>
  <ToolsetDependencies>
    <!-- Listed as a dependency to workaround https://github.com/dotnet/cli/issues/10528 -->
    <Dependency Name="Microsoft.NETCore.Platforms" Version="5.0.0-alpha1.19462.7" CoherentParentDependency="Microsoft.NETCore.App.Runtime.win-x64">
      <Uri>https://github.com/dotnet/corefx</Uri>
      <Sha>be3d4bad4576eecda116d3e9a368cd6959ecf5ce</Sha>
    </Dependency>
<<<<<<< HEAD
    <Dependency Name="Microsoft.AspNetCore.BenchmarkRunner.Sources" Version="3.1.0-preview1.19473.2">
      <Uri>https://github.com/aspnet/Extensions</Uri>
      <Sha>45776ac25c750bc98522f7d8bdbba61bcc7540d4</Sha>
    </Dependency>
    <Dependency Name="Microsoft.AspNetCore.Testing" Version="3.1.0-preview1.19473.2">
      <Uri>https://github.com/aspnet/Extensions</Uri>
      <Sha>45776ac25c750bc98522f7d8bdbba61bcc7540d4</Sha>
=======
    <Dependency Name="Microsoft.AspNetCore.BenchmarkRunner.Sources" Version="5.0.0-alpha1.19472.1">
      <Uri>https://github.com/aspnet/Extensions</Uri>
      <Sha>46d76f9a189ee68852d136c577364b7b0955257a</Sha>
    </Dependency>
    <Dependency Name="Microsoft.AspNetCore.Testing" Version="5.0.0-alpha1.19472.1">
      <Uri>https://github.com/aspnet/Extensions</Uri>
      <Sha>46d76f9a189ee68852d136c577364b7b0955257a</Sha>
>>>>>>> 2990c1bb
    </Dependency>
    <Dependency Name="Microsoft.DotNet.Arcade.Sdk" Version="1.0.0-beta.19461.7">
      <Uri>https://github.com/dotnet/arcade</Uri>
      <Sha>8eb29ba860a3cfcfe68f9a8256caa7efc1f1aaba</Sha>
    </Dependency>
    <Dependency Name="Microsoft.Net.Compilers.Toolset" Version="3.4.0-beta1-19456-03" CoherentParentDependency="Microsoft.Extensions.Logging">
      <Uri>https://github.com/dotnet/roslyn</Uri>
      <Sha>3c865821f2864393a0ff7fe22c92ded6d51a546c</Sha>
    </Dependency>
  </ToolsetDependencies>
</Dependencies><|MERGE_RESOLUTION|>--- conflicted
+++ resolved
@@ -1,23 +1,6 @@
 <?xml version="1.0" encoding="utf-8"?>
 <Dependencies>
   <ProductDependencies>
-<<<<<<< HEAD
-    <Dependency Name="Microsoft.Extensions.CommandLineUtils.Sources" Version="3.1.0-preview1.19473.2">
-      <Uri>https://github.com/aspnet/Extensions</Uri>
-      <Sha>45776ac25c750bc98522f7d8bdbba61bcc7540d4</Sha>
-    </Dependency>
-    <Dependency Name="Microsoft.Extensions.HashCodeCombiner.Sources" Version="3.1.0-preview1.19473.2">
-      <Uri>https://github.com/aspnet/Extensions</Uri>
-      <Sha>45776ac25c750bc98522f7d8bdbba61bcc7540d4</Sha>
-    </Dependency>
-    <Dependency Name="Microsoft.Extensions.NonCapturingTimer.Sources" Version="3.1.0-preview1.19473.2">
-      <Uri>https://github.com/aspnet/Extensions</Uri>
-      <Sha>45776ac25c750bc98522f7d8bdbba61bcc7540d4</Sha>
-    </Dependency>
-    <Dependency Name="Microsoft.Extensions.Logging" Version="3.1.0-preview1.19473.2">
-      <Uri>https://github.com/aspnet/Extensions</Uri>
-      <Sha>45776ac25c750bc98522f7d8bdbba61bcc7540d4</Sha>
-=======
     <Dependency Name="Microsoft.Extensions.CommandLineUtils.Sources" Version="5.0.0-alpha1.19472.1">
       <Uri>https://github.com/aspnet/Extensions</Uri>
       <Sha>46d76f9a189ee68852d136c577364b7b0955257a</Sha>
@@ -33,7 +16,6 @@
     <Dependency Name="Microsoft.Extensions.Logging" Version="5.0.0-alpha1.19472.1">
       <Uri>https://github.com/aspnet/Extensions</Uri>
       <Sha>46d76f9a189ee68852d136c577364b7b0955257a</Sha>
->>>>>>> 2990c1bb
     </Dependency>
     <Dependency Name="System.Diagnostics.DiagnosticSource" Version="5.0.0-alpha1.19462.7" CoherentParentDependency="Microsoft.NETCore.App.Runtime.win-x64">
       <Uri>https://github.com/dotnet/corefx</Uri>
@@ -47,15 +29,6 @@
       <Uri>https://github.com/dotnet/corefx</Uri>
       <Sha>be3d4bad4576eecda116d3e9a368cd6959ecf5ce</Sha>
     </Dependency>
-<<<<<<< HEAD
-    <Dependency Name="Microsoft.Extensions.DependencyModel" Version="3.1.0-preview1.19470.9" CoherentParentDependency="Microsoft.Extensions.Logging">
-      <Uri>https://github.com/dotnet/core-setup</Uri>
-      <Sha>72b39b0473993b932a08c8fc24a8988d45b416a5</Sha>
-    </Dependency>
-    <Dependency Name="Microsoft.NETCore.App.Ref" Version="3.1.0-preview1.19470.9" CoherentParentDependency="Microsoft.Extensions.Logging">
-      <Uri>https://github.com/dotnet/core-setup</Uri>
-      <Sha>72b39b0473993b932a08c8fc24a8988d45b416a5</Sha>
-=======
     <Dependency Name="Microsoft.Extensions.DependencyModel" Version="5.0.0-alpha1.19470.7" CoherentParentDependency="Microsoft.Extensions.Logging">
       <Uri>https://github.com/dotnet/core-setup</Uri>
       <Sha>c25b8b41ecbd8ffac08e5af2d7f337a2b51e338c</Sha>
@@ -63,21 +36,14 @@
     <Dependency Name="Microsoft.NETCore.App.Ref" Version="5.0.0-alpha1.19470.7" CoherentParentDependency="Microsoft.Extensions.Logging">
       <Uri>https://github.com/dotnet/core-setup</Uri>
       <Sha>c25b8b41ecbd8ffac08e5af2d7f337a2b51e338c</Sha>
->>>>>>> 2990c1bb
     </Dependency>
     <!--
       Win-x64 is used here because we have picked an arbitrary runtime identifier to flow the version of the latest NETCore.App runtime.
       All Runtime.$rid packages should have the same version.
     -->
-<<<<<<< HEAD
-    <Dependency Name="Microsoft.NETCore.App.Runtime.win-x64" Version="3.1.0-preview1.19470.9" CoherentParentDependency="Microsoft.Extensions.Logging">
-      <Uri>https://github.com/dotnet/core-setup</Uri>
-      <Sha>72b39b0473993b932a08c8fc24a8988d45b416a5</Sha>
-=======
     <Dependency Name="Microsoft.NETCore.App.Runtime.win-x64" Version="5.0.0-alpha1.19470.7" CoherentParentDependency="Microsoft.Extensions.Logging">
       <Uri>https://github.com/dotnet/core-setup</Uri>
       <Sha>c25b8b41ecbd8ffac08e5af2d7f337a2b51e338c</Sha>
->>>>>>> 2990c1bb
     </Dependency>
   </ProductDependencies>
   <ToolsetDependencies>
@@ -86,15 +52,6 @@
       <Uri>https://github.com/dotnet/corefx</Uri>
       <Sha>be3d4bad4576eecda116d3e9a368cd6959ecf5ce</Sha>
     </Dependency>
-<<<<<<< HEAD
-    <Dependency Name="Microsoft.AspNetCore.BenchmarkRunner.Sources" Version="3.1.0-preview1.19473.2">
-      <Uri>https://github.com/aspnet/Extensions</Uri>
-      <Sha>45776ac25c750bc98522f7d8bdbba61bcc7540d4</Sha>
-    </Dependency>
-    <Dependency Name="Microsoft.AspNetCore.Testing" Version="3.1.0-preview1.19473.2">
-      <Uri>https://github.com/aspnet/Extensions</Uri>
-      <Sha>45776ac25c750bc98522f7d8bdbba61bcc7540d4</Sha>
-=======
     <Dependency Name="Microsoft.AspNetCore.BenchmarkRunner.Sources" Version="5.0.0-alpha1.19472.1">
       <Uri>https://github.com/aspnet/Extensions</Uri>
       <Sha>46d76f9a189ee68852d136c577364b7b0955257a</Sha>
@@ -102,7 +59,6 @@
     <Dependency Name="Microsoft.AspNetCore.Testing" Version="5.0.0-alpha1.19472.1">
       <Uri>https://github.com/aspnet/Extensions</Uri>
       <Sha>46d76f9a189ee68852d136c577364b7b0955257a</Sha>
->>>>>>> 2990c1bb
     </Dependency>
     <Dependency Name="Microsoft.DotNet.Arcade.Sdk" Version="1.0.0-beta.19461.7">
       <Uri>https://github.com/dotnet/arcade</Uri>
