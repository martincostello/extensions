--- conflicted
+++ resolved
@@ -9,7 +9,6 @@
       <Uri>https://github.com/dotnet/core-setup</Uri>
       <Sha>62a9f1bdf39ba0b719875d33e248408d3802e925</Sha>
     </Dependency>
-<<<<<<< HEAD
     <Dependency Name="Microsoft.Extensions.Caching.Memory" Version="5.0.0-alpha1.19406.3">
       <Uri>https://github.com/aspnet/Extensions</Uri>
       <Sha>dbe3543601c1ab290fde1ae30ea8dd978d33d4d3</Sha>
@@ -29,33 +28,11 @@
     <Dependency Name="Microsoft.Extensions.DependencyInjection" Version="5.0.0-alpha1.19406.3">
       <Uri>https://github.com/aspnet/Extensions</Uri>
       <Sha>dbe3543601c1ab290fde1ae30ea8dd978d33d4d3</Sha>
-=======
-    <Dependency Name="Microsoft.Extensions.Caching.Memory" Version="3.0.0-preview9.19407.5">
-      <Uri>https://github.com/aspnet/Extensions</Uri>
-      <Sha>6e96af8eba3bba8f4a8e02e38dd3ac9549f85d34</Sha>
-    </Dependency>
-    <Dependency Name="Microsoft.Extensions.Configuration.EnvironmentVariables" Version="3.0.0-preview9.19407.5">
-      <Uri>https://github.com/aspnet/Extensions</Uri>
-      <Sha>6e96af8eba3bba8f4a8e02e38dd3ac9549f85d34</Sha>
-    </Dependency>
-    <Dependency Name="Microsoft.Extensions.Configuration.Json" Version="3.0.0-preview9.19407.5">
-      <Uri>https://github.com/aspnet/Extensions</Uri>
-      <Sha>6e96af8eba3bba8f4a8e02e38dd3ac9549f85d34</Sha>
-    </Dependency>
-    <Dependency Name="Microsoft.Extensions.Configuration" Version="3.0.0-preview9.19407.5">
-      <Uri>https://github.com/aspnet/Extensions</Uri>
-      <Sha>6e96af8eba3bba8f4a8e02e38dd3ac9549f85d34</Sha>
-    </Dependency>
-    <Dependency Name="Microsoft.Extensions.DependencyInjection" Version="3.0.0-preview9.19407.5">
-      <Uri>https://github.com/aspnet/Extensions</Uri>
-      <Sha>6e96af8eba3bba8f4a8e02e38dd3ac9549f85d34</Sha>
->>>>>>> e9c18b15
     </Dependency>
     <Dependency Name="Microsoft.Extensions.DependencyModel" Version="5.0.0-alpha1.19404.5" CoherentParentDependency="Microsoft.Extensions.Logging">
       <Uri>https://github.com/dotnet/core-setup</Uri>
       <Sha>62a9f1bdf39ba0b719875d33e248408d3802e925</Sha>
     </Dependency>
-<<<<<<< HEAD
     <Dependency Name="Microsoft.Extensions.HostFactoryResolver.Sources" Version="5.0.0-alpha1.19406.3">
       <Uri>https://github.com/aspnet/Extensions</Uri>
       <Sha>dbe3543601c1ab290fde1ae30ea8dd978d33d4d3</Sha>
@@ -63,15 +40,6 @@
     <Dependency Name="Microsoft.Extensions.Logging" Version="5.0.0-alpha1.19406.3">
       <Uri>https://github.com/aspnet/Extensions</Uri>
       <Sha>dbe3543601c1ab290fde1ae30ea8dd978d33d4d3</Sha>
-=======
-    <Dependency Name="Microsoft.Extensions.HostFactoryResolver.Sources" Version="3.0.0-preview9.19407.5">
-      <Uri>https://github.com/aspnet/Extensions</Uri>
-      <Sha>6e96af8eba3bba8f4a8e02e38dd3ac9549f85d34</Sha>
-    </Dependency>
-    <Dependency Name="Microsoft.Extensions.Logging" Version="3.0.0-preview9.19407.5">
-      <Uri>https://github.com/aspnet/Extensions</Uri>
-      <Sha>6e96af8eba3bba8f4a8e02e38dd3ac9549f85d34</Sha>
->>>>>>> e9c18b15
     </Dependency>
     <Dependency Name="Microsoft.NETCore.App.Ref" Version="5.0.0-alpha1.19404.5" CoherentParentDependency="Microsoft.Extensions.Logging">
       <Uri>https://github.com/dotnet/core-setup</Uri>
