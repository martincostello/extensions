<?xml version="1.0" encoding="utf-8"?>
<!--

  This file is used by automation to update Versions.props and may be used for other purposes, such as
  static analysis to determine the repo dependency graph.  It should only be modified manually when adding
  or removing dependencies. Updating versions should be done using the `darc` command line tool.

  See https://github.com/dotnet/arcade/blob/master/Documentation/Darc.md for instructions on using darc.

-->
<Dependencies>
  <ProductDependencies>
    <Dependency Name="Microsoft.Win32.Registry" Version="5.0.0-rc.1.20415.1">
      <Uri>https://github.com/dotnet/runtime</Uri>
      <Sha>f35d747e8d7fe44d7dab76b9683d7c642ec26888</Sha>
    </Dependency>
<<<<<<< HEAD
    <Dependency Name="Microsoft.DotNet.PlatformAbstractions" Version="3.1.6">
      <Uri>https://github.com/dotnet/core-setup</Uri>
      <Sha>d7dd3dd2bad597a566915d6c8065fdffefef4be7</Sha>
    </Dependency>
    <Dependency Name="Microsoft.Win32.Registry" Version="4.7.0" Pinned="true">
      <Uri>https://github.com/dotnet/corefx</Uri>
      <Sha>0f7f38c4fd323b26da10cce95f857f77f0f09b48</Sha>
=======
    <Dependency Name="System.ComponentModel.Annotations" Version="5.0.0-rc.1.20415.1">
      <Uri>https://github.com/dotnet/runtime</Uri>
      <Sha>f35d747e8d7fe44d7dab76b9683d7c642ec26888</Sha>
>>>>>>> 11d2ff57
    </Dependency>
    <Dependency Name="System.Diagnostics.DiagnosticSource" Version="5.0.0-rc.1.20415.1">
      <Uri>https://github.com/dotnet/runtime</Uri>
      <Sha>f35d747e8d7fe44d7dab76b9683d7c642ec26888</Sha>
    </Dependency>
    <Dependency Name="System.Diagnostics.EventLog" Version="5.0.0-rc.1.20415.1">
      <Uri>https://github.com/dotnet/runtime</Uri>
      <Sha>f35d747e8d7fe44d7dab76b9683d7c642ec26888</Sha>
    </Dependency>
    <Dependency Name="System.IO.Pipelines" Version="5.0.0-rc.1.20415.1">
      <Uri>https://github.com/dotnet/runtime</Uri>
      <Sha>f35d747e8d7fe44d7dab76b9683d7c642ec26888</Sha>
    </Dependency>
    <Dependency Name="System.Reflection.Metadata" Version="5.0.0-rc.1.20415.1">
      <Uri>https://github.com/dotnet/runtime</Uri>
      <Sha>f35d747e8d7fe44d7dab76b9683d7c642ec26888</Sha>
    </Dependency>
    <Dependency Name="System.Runtime.CompilerServices.Unsafe" Version="5.0.0-rc.1.20415.1">
      <Uri>https://github.com/dotnet/runtime</Uri>
      <Sha>f35d747e8d7fe44d7dab76b9683d7c642ec26888</Sha>
    </Dependency>
    <Dependency Name="System.Security.Cryptography.Cng" Version="5.0.0-rc.1.20415.1">
      <Uri>https://github.com/dotnet/runtime</Uri>
      <Sha>f35d747e8d7fe44d7dab76b9683d7c642ec26888</Sha>
    </Dependency>
    <Dependency Name="System.Security.Cryptography.Xml" Version="5.0.0-rc.1.20415.1">
      <Uri>https://github.com/dotnet/runtime</Uri>
      <Sha>f35d747e8d7fe44d7dab76b9683d7c642ec26888</Sha>
    </Dependency>
    <Dependency Name="System.ServiceProcess.ServiceController" Version="5.0.0-rc.1.20415.1">
      <Uri>https://github.com/dotnet/runtime</Uri>
      <Sha>f35d747e8d7fe44d7dab76b9683d7c642ec26888</Sha>
    </Dependency>
    <Dependency Name="System.Text.Encodings.Web" Version="5.0.0-rc.1.20415.1">
      <Uri>https://github.com/dotnet/runtime</Uri>
      <Sha>f35d747e8d7fe44d7dab76b9683d7c642ec26888</Sha>
    </Dependency>
    <Dependency Name="System.Text.Json" Version="5.0.0-rc.1.20415.1">
      <Uri>https://github.com/dotnet/runtime</Uri>
      <Sha>f35d747e8d7fe44d7dab76b9683d7c642ec26888</Sha>
    </Dependency>
    <Dependency Name="Microsoft.Extensions.Caching.Abstractions" Version="5.0.0-rc.1.20415.1">
      <Uri>https://github.com/dotnet/runtime</Uri>
      <Sha>f35d747e8d7fe44d7dab76b9683d7c642ec26888</Sha>
    </Dependency>
    <Dependency Name="Microsoft.Extensions.Caching.Memory" Version="5.0.0-rc.1.20415.1">
      <Uri>https://github.com/dotnet/runtime</Uri>
      <Sha>f35d747e8d7fe44d7dab76b9683d7c642ec26888</Sha>
    </Dependency>
    <Dependency Name="Microsoft.Extensions.Configuration.Abstractions" Version="5.0.0-rc.1.20415.1">
      <Uri>https://github.com/dotnet/runtime</Uri>
      <Sha>f35d747e8d7fe44d7dab76b9683d7c642ec26888</Sha>
    </Dependency>
    <Dependency Name="Microsoft.Extensions.Configuration.Binder" Version="5.0.0-rc.1.20415.1">
      <Uri>https://github.com/dotnet/runtime</Uri>
      <Sha>f35d747e8d7fe44d7dab76b9683d7c642ec26888</Sha>
    </Dependency>
    <Dependency Name="Microsoft.Extensions.Configuration.CommandLine" Version="5.0.0-rc.1.20415.1">
      <Uri>https://github.com/dotnet/runtime</Uri>
      <Sha>f35d747e8d7fe44d7dab76b9683d7c642ec26888</Sha>
    </Dependency>
    <Dependency Name="Microsoft.Extensions.Configuration.EnvironmentVariables" Version="5.0.0-rc.1.20415.1">
      <Uri>https://github.com/dotnet/runtime</Uri>
      <Sha>f35d747e8d7fe44d7dab76b9683d7c642ec26888</Sha>
    </Dependency>
    <Dependency Name="Microsoft.Extensions.Configuration.FileExtensions" Version="5.0.0-rc.1.20415.1">
      <Uri>https://github.com/dotnet/runtime</Uri>
      <Sha>f35d747e8d7fe44d7dab76b9683d7c642ec26888</Sha>
    </Dependency>
    <Dependency Name="Microsoft.Extensions.Configuration.Ini" Version="5.0.0-rc.1.20415.1">
      <Uri>https://github.com/dotnet/runtime</Uri>
      <Sha>f35d747e8d7fe44d7dab76b9683d7c642ec26888</Sha>
    </Dependency>
    <Dependency Name="Microsoft.Extensions.Configuration.Json" Version="5.0.0-rc.1.20415.1">
      <Uri>https://github.com/dotnet/runtime</Uri>
      <Sha>f35d747e8d7fe44d7dab76b9683d7c642ec26888</Sha>
    </Dependency>
    <Dependency Name="Microsoft.Extensions.Configuration.UserSecrets" Version="5.0.0-rc.1.20415.1">
      <Uri>https://github.com/dotnet/runtime</Uri>
      <Sha>f35d747e8d7fe44d7dab76b9683d7c642ec26888</Sha>
    </Dependency>
    <Dependency Name="Microsoft.Extensions.Configuration.Xml" Version="5.0.0-rc.1.20415.1">
      <Uri>https://github.com/dotnet/runtime</Uri>
      <Sha>f35d747e8d7fe44d7dab76b9683d7c642ec26888</Sha>
    </Dependency>
    <Dependency Name="Microsoft.Extensions.Configuration" Version="5.0.0-rc.1.20415.1">
      <Uri>https://github.com/dotnet/runtime</Uri>
      <Sha>f35d747e8d7fe44d7dab76b9683d7c642ec26888</Sha>
    </Dependency>
    <Dependency Name="Microsoft.Extensions.DependencyInjection.Abstractions" Version="5.0.0-rc.1.20415.1">
      <Uri>https://github.com/dotnet/runtime</Uri>
      <Sha>f35d747e8d7fe44d7dab76b9683d7c642ec26888</Sha>
    </Dependency>
    <Dependency Name="Microsoft.Extensions.DependencyInjection" Version="5.0.0-rc.1.20415.1">
      <Uri>https://github.com/dotnet/runtime</Uri>
      <Sha>f35d747e8d7fe44d7dab76b9683d7c642ec26888</Sha>
    </Dependency>
    <Dependency Name="Microsoft.Extensions.FileProviders.Abstractions" Version="5.0.0-rc.1.20415.1">
      <Uri>https://github.com/dotnet/runtime</Uri>
      <Sha>f35d747e8d7fe44d7dab76b9683d7c642ec26888</Sha>
    </Dependency>
    <Dependency Name="Microsoft.Extensions.FileProviders.Composite" Version="5.0.0-rc.1.20415.1">
      <Uri>https://github.com/dotnet/runtime</Uri>
      <Sha>f35d747e8d7fe44d7dab76b9683d7c642ec26888</Sha>
    </Dependency>
    <Dependency Name="Microsoft.Extensions.FileProviders.Physical" Version="5.0.0-rc.1.20415.1">
      <Uri>https://github.com/dotnet/runtime</Uri>
      <Sha>f35d747e8d7fe44d7dab76b9683d7c642ec26888</Sha>
    </Dependency>
    <Dependency Name="Microsoft.Extensions.FileSystemGlobbing" Version="5.0.0-rc.1.20415.1">
      <Uri>https://github.com/dotnet/runtime</Uri>
      <Sha>f35d747e8d7fe44d7dab76b9683d7c642ec26888</Sha>
    </Dependency>
    <Dependency Name="Microsoft.Extensions.Primitives" Version="5.0.0-rc.1.20415.1">
      <Uri>https://github.com/dotnet/runtime</Uri>
      <Sha>f35d747e8d7fe44d7dab76b9683d7c642ec26888</Sha>
    </Dependency>
    <Dependency Name="Microsoft.Extensions.Hosting.Abstractions" Version="5.0.0-rc.1.20415.1">
      <Uri>https://github.com/dotnet/runtime</Uri>
      <Sha>f35d747e8d7fe44d7dab76b9683d7c642ec26888</Sha>
    </Dependency>
    <Dependency Name="Microsoft.Extensions.Hosting" Version="5.0.0-rc.1.20415.1">
      <Uri>https://github.com/dotnet/runtime</Uri>
      <Sha>f35d747e8d7fe44d7dab76b9683d7c642ec26888</Sha>
    </Dependency>
    <Dependency Name="Microsoft.Extensions.Http" Version="5.0.0-rc.1.20415.1">
      <Uri>https://github.com/dotnet/runtime</Uri>
      <Sha>f35d747e8d7fe44d7dab76b9683d7c642ec26888</Sha>
    </Dependency>
    <Dependency Name="Microsoft.Extensions.Logging.Abstractions" Version="5.0.0-rc.1.20415.1">
      <Uri>https://github.com/dotnet/runtime</Uri>
      <Sha>f35d747e8d7fe44d7dab76b9683d7c642ec26888</Sha>
    </Dependency>
    <Dependency Name="Microsoft.Extensions.Logging.Configuration" Version="5.0.0-rc.1.20415.1">
      <Uri>https://github.com/dotnet/runtime</Uri>
      <Sha>f35d747e8d7fe44d7dab76b9683d7c642ec26888</Sha>
    </Dependency>
    <Dependency Name="Microsoft.Extensions.Logging.Console" Version="5.0.0-rc.1.20415.1">
      <Uri>https://github.com/dotnet/runtime</Uri>
      <Sha>f35d747e8d7fe44d7dab76b9683d7c642ec26888</Sha>
    </Dependency>
    <Dependency Name="Microsoft.Extensions.Logging.Debug" Version="5.0.0-rc.1.20415.1">
      <Uri>https://github.com/dotnet/runtime</Uri>
      <Sha>f35d747e8d7fe44d7dab76b9683d7c642ec26888</Sha>
    </Dependency>
    <Dependency Name="Microsoft.Extensions.Logging.EventLog" Version="5.0.0-rc.1.20415.1">
      <Uri>https://github.com/dotnet/runtime</Uri>
      <Sha>f35d747e8d7fe44d7dab76b9683d7c642ec26888</Sha>
    </Dependency>
    <Dependency Name="Microsoft.Extensions.Logging.EventSource" Version="5.0.0-rc.1.20415.1">
      <Uri>https://github.com/dotnet/runtime</Uri>
      <Sha>f35d747e8d7fe44d7dab76b9683d7c642ec26888</Sha>
    </Dependency>
    <Dependency Name="Microsoft.Extensions.Logging.TraceSource" Version="5.0.0-rc.1.20415.1">
      <Uri>https://github.com/dotnet/runtime</Uri>
      <Sha>f35d747e8d7fe44d7dab76b9683d7c642ec26888</Sha>
    </Dependency>
    <Dependency Name="Microsoft.Extensions.Logging" Version="5.0.0-rc.1.20415.1">
      <Uri>https://github.com/dotnet/runtime</Uri>
      <Sha>f35d747e8d7fe44d7dab76b9683d7c642ec26888</Sha>
    </Dependency>
    <Dependency Name="Microsoft.Extensions.Options.ConfigurationExtensions" Version="5.0.0-rc.1.20415.1">
      <Uri>https://github.com/dotnet/runtime</Uri>
      <Sha>f35d747e8d7fe44d7dab76b9683d7c642ec26888</Sha>
    </Dependency>
    <Dependency Name="Microsoft.Extensions.Options.DataAnnotations" Version="5.0.0-rc.1.20415.1">
      <Uri>https://github.com/dotnet/runtime</Uri>
      <Sha>f35d747e8d7fe44d7dab76b9683d7c642ec26888</Sha>
    </Dependency>
    <Dependency Name="Microsoft.Extensions.Options" Version="5.0.0-rc.1.20415.1">
      <Uri>https://github.com/dotnet/runtime</Uri>
      <Sha>f35d747e8d7fe44d7dab76b9683d7c642ec26888</Sha>
    </Dependency>
    <Dependency Name="Microsoft.NETCore.App.Ref" Version="5.0.0-rc.1.20415.1">
      <Uri>https://github.com/dotnet/runtime</Uri>
      <Sha>f35d747e8d7fe44d7dab76b9683d7c642ec26888</Sha>
    </Dependency>
    <!--
         Win-x64 is used here because we have picked an arbitrary runtime identifier to flow the version of the latest NETCore.App runtime.
         All Runtime.$rid packages should have the same version.
    -->
<<<<<<< HEAD
    <Dependency Name="Microsoft.NETCore.App.Runtime.win-x64" Version="3.1.8">
      <Uri>https://github.com/dotnet/core-setup</Uri>
      <Sha>07abf29837e67600985eac4956e937955281d23c</Sha>
=======
    <Dependency Name="Microsoft.NETCore.App.Runtime.win-x64" Version="5.0.0-rc.1.20415.1">
      <Uri>https://github.com/dotnet/runtime</Uri>
      <Sha>f35d747e8d7fe44d7dab76b9683d7c642ec26888</Sha>
>>>>>>> 11d2ff57
    </Dependency>
    <Dependency Name="Microsoft.NETCore.App.Internal" Version="5.0.0-rc.1.20415.1">
      <Uri>https://github.com/dotnet/runtime</Uri>
      <Sha>f35d747e8d7fe44d7dab76b9683d7c642ec26888</Sha>
    </Dependency>
<<<<<<< HEAD
    <Dependency Name="Microsoft.NETCore.App.Internal" Version="3.1.8-servicing.20414.2">
      <Uri>https://github.com/dotnet/core-setup</Uri>
      <Sha>07abf29837e67600985eac4956e937955281d23c</Sha>
    </Dependency>
    <Dependency Name="Microsoft.NETCore.Platforms" Version="3.1.2" CoherentParentDependency="Microsoft.NETCore.App.Runtime.win-x64">
      <Uri>https://dev.azure.com/dnceng/internal/_git/dotnet-corefx</Uri>
      <Sha>36b8b8e26a8e2e06e000f59e19910d117bf0025b</Sha>
    </Dependency>
    <!-- Keep this dependency at the bottom of ProductDependencies, else it will be picked as the parent for CoherentParentDependencies -->
    <Dependency Name="Microsoft.NETCore.App.Ref" Version="3.1.0" Pinned="true">
      <Uri>https://github.com/dotnet/core-setup</Uri>
      <Sha>65f04fb6db7a5e198d05dbebd5c4ad21eb018f89</Sha>
    </Dependency>
    <Dependency Name="NETStandard.Library.Ref" Version="2.1.0" Pinned="true">
      <Uri>https://github.com/dotnet/core-setup</Uri>
      <Sha>7d57652f33493fa022125b7f63aad0d70c52d810</Sha>
=======
    <Dependency Name="Microsoft.Bcl.AsyncInterfaces" Version="1.0.0" Pinned="true">
      <Uri>https://github.com/dotnet/corefx</Uri>
      <Sha>4ac4c0367003fe3973a3648eb0715ddb0e3bbcea</Sha>
>>>>>>> 11d2ff57
    </Dependency>
  </ProductDependencies>
  <ToolsetDependencies>
    <Dependency Name="Microsoft.DotNet.Arcade.Sdk" Version="5.0.0-beta.20403.5">
      <Uri>https://github.com/dotnet/arcade</Uri>
      <Sha>7385e2722b9fa517314aa5db1fa598a8d417b3c7</Sha>
    </Dependency>
    <Dependency Name="Microsoft.DotNet.GenAPI" Version="5.0.0-beta.20403.5">
      <Uri>https://github.com/dotnet/arcade</Uri>
      <Sha>7385e2722b9fa517314aa5db1fa598a8d417b3c7</Sha>
    </Dependency>
    <Dependency Name="Microsoft.DotNet.Helix.Sdk" Version="5.0.0-beta.20403.5">
      <Uri>https://github.com/dotnet/arcade</Uri>
      <Sha>7385e2722b9fa517314aa5db1fa598a8d417b3c7</Sha>
    </Dependency>
    <Dependency Name="Microsoft.NETCore.Platforms" Version="5.0.0-rc.1.20415.1">
      <Uri>https://github.com/dotnet/runtime</Uri>
      <Sha>f35d747e8d7fe44d7dab76b9683d7c642ec26888</Sha>
    </Dependency>
    <Dependency Name="Microsoft.Net.Compilers.Toolset" Version="3.8.0-2.20408.4">
      <Uri>https://github.com/dotnet/roslyn</Uri>
      <Sha>5134510ab3f0166a5d4b1a9fd05f227b6827db0c</Sha>
    </Dependency>
  </ToolsetDependencies>
</Dependencies><|MERGE_RESOLUTION|>--- conflicted
+++ resolved
@@ -14,19 +14,9 @@
       <Uri>https://github.com/dotnet/runtime</Uri>
       <Sha>f35d747e8d7fe44d7dab76b9683d7c642ec26888</Sha>
     </Dependency>
-<<<<<<< HEAD
-    <Dependency Name="Microsoft.DotNet.PlatformAbstractions" Version="3.1.6">
-      <Uri>https://github.com/dotnet/core-setup</Uri>
-      <Sha>d7dd3dd2bad597a566915d6c8065fdffefef4be7</Sha>
-    </Dependency>
-    <Dependency Name="Microsoft.Win32.Registry" Version="4.7.0" Pinned="true">
-      <Uri>https://github.com/dotnet/corefx</Uri>
-      <Sha>0f7f38c4fd323b26da10cce95f857f77f0f09b48</Sha>
-=======
     <Dependency Name="System.ComponentModel.Annotations" Version="5.0.0-rc.1.20415.1">
       <Uri>https://github.com/dotnet/runtime</Uri>
       <Sha>f35d747e8d7fe44d7dab76b9683d7c642ec26888</Sha>
->>>>>>> 11d2ff57
     </Dependency>
     <Dependency Name="System.Diagnostics.DiagnosticSource" Version="5.0.0-rc.1.20415.1">
       <Uri>https://github.com/dotnet/runtime</Uri>
@@ -208,42 +198,17 @@
          Win-x64 is used here because we have picked an arbitrary runtime identifier to flow the version of the latest NETCore.App runtime.
          All Runtime.$rid packages should have the same version.
     -->
-<<<<<<< HEAD
-    <Dependency Name="Microsoft.NETCore.App.Runtime.win-x64" Version="3.1.8">
-      <Uri>https://github.com/dotnet/core-setup</Uri>
-      <Sha>07abf29837e67600985eac4956e937955281d23c</Sha>
-=======
     <Dependency Name="Microsoft.NETCore.App.Runtime.win-x64" Version="5.0.0-rc.1.20415.1">
       <Uri>https://github.com/dotnet/runtime</Uri>
       <Sha>f35d747e8d7fe44d7dab76b9683d7c642ec26888</Sha>
->>>>>>> 11d2ff57
     </Dependency>
     <Dependency Name="Microsoft.NETCore.App.Internal" Version="5.0.0-rc.1.20415.1">
       <Uri>https://github.com/dotnet/runtime</Uri>
       <Sha>f35d747e8d7fe44d7dab76b9683d7c642ec26888</Sha>
     </Dependency>
-<<<<<<< HEAD
-    <Dependency Name="Microsoft.NETCore.App.Internal" Version="3.1.8-servicing.20414.2">
-      <Uri>https://github.com/dotnet/core-setup</Uri>
-      <Sha>07abf29837e67600985eac4956e937955281d23c</Sha>
-    </Dependency>
-    <Dependency Name="Microsoft.NETCore.Platforms" Version="3.1.2" CoherentParentDependency="Microsoft.NETCore.App.Runtime.win-x64">
-      <Uri>https://dev.azure.com/dnceng/internal/_git/dotnet-corefx</Uri>
-      <Sha>36b8b8e26a8e2e06e000f59e19910d117bf0025b</Sha>
-    </Dependency>
-    <!-- Keep this dependency at the bottom of ProductDependencies, else it will be picked as the parent for CoherentParentDependencies -->
-    <Dependency Name="Microsoft.NETCore.App.Ref" Version="3.1.0" Pinned="true">
-      <Uri>https://github.com/dotnet/core-setup</Uri>
-      <Sha>65f04fb6db7a5e198d05dbebd5c4ad21eb018f89</Sha>
-    </Dependency>
-    <Dependency Name="NETStandard.Library.Ref" Version="2.1.0" Pinned="true">
-      <Uri>https://github.com/dotnet/core-setup</Uri>
-      <Sha>7d57652f33493fa022125b7f63aad0d70c52d810</Sha>
-=======
     <Dependency Name="Microsoft.Bcl.AsyncInterfaces" Version="1.0.0" Pinned="true">
       <Uri>https://github.com/dotnet/corefx</Uri>
       <Sha>4ac4c0367003fe3973a3648eb0715ddb0e3bbcea</Sha>
->>>>>>> 11d2ff57
     </Dependency>
   </ProductDependencies>
   <ToolsetDependencies>
