--- conflicted
+++ resolved
@@ -1,79 +1,6 @@
 <?xml version="1.0" encoding="utf-8"?>
 <Dependencies>
   <ProductDependencies>
-<<<<<<< HEAD
-    <Dependency Name="Microsoft.Bcl.AsyncInterfaces" Version="1.1.0-preview2.19518.6" CoherentParentDependency="Microsoft.NETCore.App.Runtime.win-x64">
-      <Uri>https://github.com/dotnet/corefx</Uri>
-      <Sha>58dbf71fd0d9593c4bf8a1ecb2d5d4ff6882e782</Sha>
-    </Dependency>
-    <Dependency Name="Microsoft.Bcl.HashCode" Version="1.1.0-preview2.19518.6" CoherentParentDependency="Microsoft.NETCore.App.Runtime.win-x64">
-      <Uri>https://github.com/dotnet/corefx</Uri>
-      <Sha>58dbf71fd0d9593c4bf8a1ecb2d5d4ff6882e782</Sha>
-    </Dependency>
-    <Dependency Name="Microsoft.CSharp" Version="4.7.0-preview2.19518.6" CoherentParentDependency="Microsoft.NETCore.App.Runtime.win-x64">
-      <Uri>https://github.com/dotnet/corefx</Uri>
-      <Sha>58dbf71fd0d9593c4bf8a1ecb2d5d4ff6882e782</Sha>
-    </Dependency>
-    <Dependency Name="Microsoft.DotNet.PlatformAbstractions" Version="3.1.0-preview2.19518.8" CoherentParentDependency="Microsoft.Extensions.Logging">
-      <Uri>https://github.com/dotnet/core-setup</Uri>
-      <Sha>3a78795f4d10a6a23af378116cabf429efefea88</Sha>
-    </Dependency>
-    <Dependency Name="Microsoft.Extensions.Caching.Memory" Version="3.1.0-preview2.19518.29">
-      <Uri>https://github.com/aspnet/Extensions</Uri>
-      <Sha>2f68d18ef7139b6c7577038342464479c7d26c11</Sha>
-    </Dependency>
-    <Dependency Name="Microsoft.Extensions.Configuration.EnvironmentVariables" Version="3.1.0-preview2.19518.29">
-      <Uri>https://github.com/aspnet/Extensions</Uri>
-      <Sha>2f68d18ef7139b6c7577038342464479c7d26c11</Sha>
-    </Dependency>
-    <Dependency Name="Microsoft.Extensions.Configuration.Json" Version="3.1.0-preview2.19518.29">
-      <Uri>https://github.com/aspnet/Extensions</Uri>
-      <Sha>2f68d18ef7139b6c7577038342464479c7d26c11</Sha>
-    </Dependency>
-    <Dependency Name="Microsoft.Extensions.Configuration" Version="3.1.0-preview2.19518.29">
-      <Uri>https://github.com/aspnet/Extensions</Uri>
-      <Sha>2f68d18ef7139b6c7577038342464479c7d26c11</Sha>
-    </Dependency>
-    <Dependency Name="Microsoft.Extensions.DependencyInjection" Version="3.1.0-preview2.19518.29">
-      <Uri>https://github.com/aspnet/Extensions</Uri>
-      <Sha>2f68d18ef7139b6c7577038342464479c7d26c11</Sha>
-    </Dependency>
-    <Dependency Name="Microsoft.Extensions.DependencyModel" Version="3.1.0-preview2.19518.8" CoherentParentDependency="Microsoft.Extensions.Logging">
-      <Uri>https://github.com/dotnet/core-setup</Uri>
-      <Sha>3a78795f4d10a6a23af378116cabf429efefea88</Sha>
-    </Dependency>
-    <Dependency Name="Microsoft.Extensions.HostFactoryResolver.Sources" Version="3.1.0-preview2.19518.29">
-      <Uri>https://github.com/aspnet/Extensions</Uri>
-      <Sha>2f68d18ef7139b6c7577038342464479c7d26c11</Sha>
-    </Dependency>
-    <Dependency Name="Microsoft.Extensions.Logging" Version="3.1.0-preview2.19518.29">
-      <Uri>https://github.com/aspnet/Extensions</Uri>
-      <Sha>2f68d18ef7139b6c7577038342464479c7d26c11</Sha>
-    </Dependency>
-    <Dependency Name="Microsoft.NETCore.App.Ref" Version="3.1.0-preview2.19518.8" CoherentParentDependency="Microsoft.Extensions.Logging">
-      <Uri>https://github.com/dotnet/core-setup</Uri>
-      <Sha>3a78795f4d10a6a23af378116cabf429efefea88</Sha>
-    </Dependency>
-    <Dependency Name="Microsoft.NETCore.App.Runtime.win-x64" Version="3.1.0-preview2.19518.8" CoherentParentDependency="Microsoft.Extensions.Logging">
-      <Uri>https://github.com/dotnet/core-setup</Uri>
-      <Sha>3a78795f4d10a6a23af378116cabf429efefea88</Sha>
-    </Dependency>
-    <Dependency Name="NETStandard.Library.Ref" Version="2.1.0-preview2.19518.8" CoherentParentDependency="Microsoft.Extensions.Logging">
-      <Uri>https://github.com/dotnet/core-setup</Uri>
-      <Sha>3a78795f4d10a6a23af378116cabf429efefea88</Sha>
-    </Dependency>
-    <Dependency Name="System.Collections.Immutable" Version="1.7.0-preview2.19518.6" CoherentParentDependency="Microsoft.NETCore.App.Runtime.win-x64">
-      <Uri>https://github.com/dotnet/corefx</Uri>
-      <Sha>58dbf71fd0d9593c4bf8a1ecb2d5d4ff6882e782</Sha>
-    </Dependency>
-    <Dependency Name="System.ComponentModel.Annotations" Version="4.7.0-preview2.19518.6" CoherentParentDependency="Microsoft.NETCore.App.Runtime.win-x64">
-      <Uri>https://github.com/dotnet/corefx</Uri>
-      <Sha>58dbf71fd0d9593c4bf8a1ecb2d5d4ff6882e782</Sha>
-    </Dependency>
-    <Dependency Name="System.Diagnostics.DiagnosticSource" Version="4.7.0-preview2.19518.6" CoherentParentDependency="Microsoft.NETCore.App.Runtime.win-x64">
-      <Uri>https://github.com/dotnet/corefx</Uri>
-      <Sha>58dbf71fd0d9593c4bf8a1ecb2d5d4ff6882e782</Sha>
-=======
     <Dependency Name="Microsoft.CSharp" Version="4.6.0" CoherentParentDependency="Microsoft.NETCore.App.Runtime.win-x64">
       <Uri>https://github.com/dotnet/corefx</Uri>
       <Sha>4ac4c0367003fe3973a3648eb0715ddb0e3bbcea</Sha>
@@ -137,7 +64,6 @@
     <Dependency Name="System.Diagnostics.DiagnosticSource" Version="5.0.0-alpha1.19517.14" CoherentParentDependency="Microsoft.NETCore.App.Runtime.win-x64">
       <Uri>https://github.com/dotnet/corefx</Uri>
       <Sha>296bbb0d56d9c236a44700d78a0251ed3faa22e1</Sha>
->>>>>>> 95dd6266
     </Dependency>
   </ProductDependencies>
   <ToolsetDependencies>
