<?xml version="1.0" encoding="utf-8"?>
<!--

  This file is used by automation to update Versions.props and may be used for other purposes, such as
  static analysis to determine the repo dependency graph.  It should only be modified manually when adding
  or removing dependencies. Updating versions should be done using the `darc` command line tool.

  See https://github.com/dotnet/arcade/blob/master/Documentation/Darc.md for instructions on using darc.

-->
<Dependencies>
  <ProductDependencies>
    <Dependency Name="Microsoft.Win32.Registry" Version="5.0.0-preview.8.20361.2">
      <Uri>https://github.com/dotnet/runtime</Uri>
      <Sha>f37dd6fc8595e130909dcb3085a56342d04aa20c</Sha>
    </Dependency>
    <Dependency Name="System.ComponentModel.Annotations" Version="5.0.0-preview.8.20361.2">
      <Uri>https://github.com/dotnet/runtime</Uri>
      <Sha>f37dd6fc8595e130909dcb3085a56342d04aa20c</Sha>
    </Dependency>
    <Dependency Name="System.Diagnostics.DiagnosticSource" Version="5.0.0-preview.8.20361.2">
      <Uri>https://github.com/dotnet/runtime</Uri>
      <Sha>f37dd6fc8595e130909dcb3085a56342d04aa20c</Sha>
    </Dependency>
    <Dependency Name="System.Diagnostics.EventLog" Version="5.0.0-preview.8.20361.2">
      <Uri>https://github.com/dotnet/runtime</Uri>
      <Sha>f37dd6fc8595e130909dcb3085a56342d04aa20c</Sha>
    </Dependency>
    <Dependency Name="System.IO.Pipelines" Version="5.0.0-preview.8.20361.2">
      <Uri>https://github.com/dotnet/runtime</Uri>
      <Sha>f37dd6fc8595e130909dcb3085a56342d04aa20c</Sha>
    </Dependency>
    <Dependency Name="System.Reflection.Metadata" Version="5.0.0-preview.8.20361.2">
      <Uri>https://github.com/dotnet/runtime</Uri>
      <Sha>f37dd6fc8595e130909dcb3085a56342d04aa20c</Sha>
    </Dependency>
    <Dependency Name="System.Runtime.CompilerServices.Unsafe" Version="5.0.0-preview.8.20361.2">
      <Uri>https://github.com/dotnet/runtime</Uri>
      <Sha>f37dd6fc8595e130909dcb3085a56342d04aa20c</Sha>
    </Dependency>
    <Dependency Name="System.Security.Cryptography.Cng" Version="5.0.0-preview.8.20361.2">
      <Uri>https://github.com/dotnet/runtime</Uri>
      <Sha>f37dd6fc8595e130909dcb3085a56342d04aa20c</Sha>
    </Dependency>
    <Dependency Name="System.Security.Cryptography.Xml" Version="5.0.0-preview.8.20361.2">
      <Uri>https://github.com/dotnet/runtime</Uri>
      <Sha>f37dd6fc8595e130909dcb3085a56342d04aa20c</Sha>
    </Dependency>
    <Dependency Name="System.ServiceProcess.ServiceController" Version="5.0.0-preview.8.20361.2">
      <Uri>https://github.com/dotnet/runtime</Uri>
      <Sha>f37dd6fc8595e130909dcb3085a56342d04aa20c</Sha>
    </Dependency>
    <Dependency Name="System.Text.Encodings.Web" Version="5.0.0-preview.8.20361.2">
      <Uri>https://github.com/dotnet/runtime</Uri>
      <Sha>f37dd6fc8595e130909dcb3085a56342d04aa20c</Sha>
    </Dependency>
    <Dependency Name="System.Text.Json" Version="5.0.0-preview.8.20361.2">
      <Uri>https://github.com/dotnet/runtime</Uri>
      <Sha>f37dd6fc8595e130909dcb3085a56342d04aa20c</Sha>
    </Dependency>
    <Dependency Name="Microsoft.Extensions.Caching.Abstractions" Version="5.0.0-preview.8.20361.2">
      <Uri>https://github.com/dotnet/runtime</Uri>
      <Sha>f37dd6fc8595e130909dcb3085a56342d04aa20c</Sha>
    </Dependency>
    <Dependency Name="Microsoft.Extensions.Caching.Memory" Version="5.0.0-preview.8.20361.2">
      <Uri>https://github.com/dotnet/runtime</Uri>
      <Sha>f37dd6fc8595e130909dcb3085a56342d04aa20c</Sha>
    </Dependency>
    <Dependency Name="Microsoft.Extensions.Configuration.Abstractions" Version="5.0.0-preview.8.20361.2">
      <Uri>https://github.com/dotnet/runtime</Uri>
      <Sha>f37dd6fc8595e130909dcb3085a56342d04aa20c</Sha>
    </Dependency>
    <Dependency Name="Microsoft.Extensions.Configuration.Binder" Version="5.0.0-preview.8.20361.2">
      <Uri>https://github.com/dotnet/runtime</Uri>
      <Sha>f37dd6fc8595e130909dcb3085a56342d04aa20c</Sha>
    </Dependency>
    <Dependency Name="Microsoft.Extensions.Configuration.CommandLine" Version="5.0.0-preview.8.20361.2">
      <Uri>https://github.com/dotnet/runtime</Uri>
      <Sha>f37dd6fc8595e130909dcb3085a56342d04aa20c</Sha>
    </Dependency>
    <Dependency Name="Microsoft.Extensions.Configuration.EnvironmentVariables" Version="5.0.0-preview.8.20361.2">
      <Uri>https://github.com/dotnet/runtime</Uri>
      <Sha>f37dd6fc8595e130909dcb3085a56342d04aa20c</Sha>
    </Dependency>
    <Dependency Name="Microsoft.Extensions.Configuration.FileExtensions" Version="5.0.0-preview.8.20361.2">
      <Uri>https://github.com/dotnet/runtime</Uri>
      <Sha>f37dd6fc8595e130909dcb3085a56342d04aa20c</Sha>
    </Dependency>
    <Dependency Name="Microsoft.Extensions.Configuration.Ini" Version="5.0.0-preview.8.20361.2">
      <Uri>https://github.com/dotnet/runtime</Uri>
      <Sha>f37dd6fc8595e130909dcb3085a56342d04aa20c</Sha>
    </Dependency>
    <Dependency Name="Microsoft.Extensions.Configuration.Json" Version="5.0.0-preview.8.20361.2">
      <Uri>https://github.com/dotnet/runtime</Uri>
      <Sha>f37dd6fc8595e130909dcb3085a56342d04aa20c</Sha>
    </Dependency>
    <Dependency Name="Microsoft.Extensions.Configuration.UserSecrets" Version="5.0.0-preview.8.20361.2">
      <Uri>https://github.com/dotnet/runtime</Uri>
      <Sha>f37dd6fc8595e130909dcb3085a56342d04aa20c</Sha>
    </Dependency>
    <Dependency Name="Microsoft.Extensions.Configuration.Xml" Version="5.0.0-preview.8.20361.2">
      <Uri>https://github.com/dotnet/runtime</Uri>
      <Sha>f37dd6fc8595e130909dcb3085a56342d04aa20c</Sha>
    </Dependency>
    <Dependency Name="Microsoft.Extensions.Configuration" Version="5.0.0-preview.8.20361.2">
      <Uri>https://github.com/dotnet/runtime</Uri>
      <Sha>f37dd6fc8595e130909dcb3085a56342d04aa20c</Sha>
    </Dependency>
    <Dependency Name="Microsoft.Extensions.DependencyInjection.Abstractions" Version="5.0.0-preview.8.20361.2">
      <Uri>https://github.com/dotnet/runtime</Uri>
      <Sha>f37dd6fc8595e130909dcb3085a56342d04aa20c</Sha>
    </Dependency>
    <Dependency Name="Microsoft.Extensions.DependencyInjection" Version="5.0.0-preview.8.20361.2">
      <Uri>https://github.com/dotnet/runtime</Uri>
      <Sha>f37dd6fc8595e130909dcb3085a56342d04aa20c</Sha>
    </Dependency>
    <Dependency Name="Microsoft.Extensions.FileProviders.Abstractions" Version="5.0.0-preview.8.20361.2">
      <Uri>https://github.com/dotnet/runtime</Uri>
      <Sha>f37dd6fc8595e130909dcb3085a56342d04aa20c</Sha>
    </Dependency>
    <Dependency Name="Microsoft.Extensions.FileProviders.Composite" Version="5.0.0-preview.8.20361.2">
      <Uri>https://github.com/dotnet/runtime</Uri>
      <Sha>f37dd6fc8595e130909dcb3085a56342d04aa20c</Sha>
    </Dependency>
    <Dependency Name="Microsoft.Extensions.FileProviders.Physical" Version="5.0.0-preview.8.20361.2">
      <Uri>https://github.com/dotnet/runtime</Uri>
      <Sha>f37dd6fc8595e130909dcb3085a56342d04aa20c</Sha>
    </Dependency>
    <Dependency Name="Microsoft.Extensions.FileSystemGlobbing" Version="5.0.0-preview.8.20361.2">
      <Uri>https://github.com/dotnet/runtime</Uri>
      <Sha>f37dd6fc8595e130909dcb3085a56342d04aa20c</Sha>
    </Dependency>
    <Dependency Name="Microsoft.Extensions.Primitives" Version="5.0.0-preview.8.20361.2">
      <Uri>https://github.com/dotnet/runtime</Uri>
      <Sha>f37dd6fc8595e130909dcb3085a56342d04aa20c</Sha>
    </Dependency>
    <Dependency Name="Microsoft.Extensions.Hosting.Abstractions" Version="5.0.0-preview.8.20361.2">
      <Uri>https://github.com/dotnet/runtime</Uri>
      <Sha>f37dd6fc8595e130909dcb3085a56342d04aa20c</Sha>
    </Dependency>
    <Dependency Name="Microsoft.Extensions.Hosting" Version="5.0.0-preview.8.20361.2">
      <Uri>https://github.com/dotnet/runtime</Uri>
      <Sha>f37dd6fc8595e130909dcb3085a56342d04aa20c</Sha>
    </Dependency>
    <Dependency Name="Microsoft.Extensions.Http" Version="5.0.0-preview.8.20361.2">
      <Uri>https://github.com/dotnet/runtime</Uri>
      <Sha>f37dd6fc8595e130909dcb3085a56342d04aa20c</Sha>
    </Dependency>
    <Dependency Name="Microsoft.Extensions.Logging.Abstractions" Version="5.0.0-preview.8.20361.2">
      <Uri>https://github.com/dotnet/runtime</Uri>
      <Sha>f37dd6fc8595e130909dcb3085a56342d04aa20c</Sha>
    </Dependency>
    <Dependency Name="Microsoft.Extensions.Logging.Configuration" Version="5.0.0-preview.8.20361.2">
      <Uri>https://github.com/dotnet/runtime</Uri>
      <Sha>f37dd6fc8595e130909dcb3085a56342d04aa20c</Sha>
    </Dependency>
    <Dependency Name="Microsoft.Extensions.Logging.Console" Version="5.0.0-preview.8.20361.2">
      <Uri>https://github.com/dotnet/runtime</Uri>
      <Sha>f37dd6fc8595e130909dcb3085a56342d04aa20c</Sha>
    </Dependency>
    <Dependency Name="Microsoft.Extensions.Logging.Debug" Version="5.0.0-preview.8.20361.2">
      <Uri>https://github.com/dotnet/runtime</Uri>
      <Sha>f37dd6fc8595e130909dcb3085a56342d04aa20c</Sha>
    </Dependency>
    <Dependency Name="Microsoft.Extensions.Logging.EventLog" Version="5.0.0-preview.8.20361.2">
      <Uri>https://github.com/dotnet/runtime</Uri>
      <Sha>f37dd6fc8595e130909dcb3085a56342d04aa20c</Sha>
    </Dependency>
    <Dependency Name="Microsoft.Extensions.Logging.EventSource" Version="5.0.0-preview.8.20361.2">
      <Uri>https://github.com/dotnet/runtime</Uri>
      <Sha>f37dd6fc8595e130909dcb3085a56342d04aa20c</Sha>
    </Dependency>
    <Dependency Name="Microsoft.Extensions.Logging.TraceSource" Version="5.0.0-preview.8.20361.2">
      <Uri>https://github.com/dotnet/runtime</Uri>
      <Sha>f37dd6fc8595e130909dcb3085a56342d04aa20c</Sha>
    </Dependency>
    <Dependency Name="Microsoft.Extensions.Logging" Version="5.0.0-preview.8.20361.2">
      <Uri>https://github.com/dotnet/runtime</Uri>
      <Sha>f37dd6fc8595e130909dcb3085a56342d04aa20c</Sha>
    </Dependency>
    <Dependency Name="Microsoft.Extensions.Options.ConfigurationExtensions" Version="5.0.0-preview.8.20361.2">
      <Uri>https://github.com/dotnet/runtime</Uri>
      <Sha>f37dd6fc8595e130909dcb3085a56342d04aa20c</Sha>
    </Dependency>
    <Dependency Name="Microsoft.Extensions.Options.DataAnnotations" Version="5.0.0-preview.8.20361.2">
      <Uri>https://github.com/dotnet/runtime</Uri>
      <Sha>f37dd6fc8595e130909dcb3085a56342d04aa20c</Sha>
    </Dependency>
    <Dependency Name="Microsoft.Extensions.Options" Version="5.0.0-preview.8.20361.2">
      <Uri>https://github.com/dotnet/runtime</Uri>
      <Sha>f37dd6fc8595e130909dcb3085a56342d04aa20c</Sha>
    </Dependency>
    <Dependency Name="Microsoft.NETCore.App.Ref" Version="5.0.0-preview.8.20361.2">
      <Uri>https://github.com/dotnet/runtime</Uri>
      <Sha>f37dd6fc8595e130909dcb3085a56342d04aa20c</Sha>
    </Dependency>
    <!--
         Win-x64 is used here because we have picked an arbitrary runtime identifier to flow the version of the latest NETCore.App runtime.
         All Runtime.$rid packages should have the same version.
    -->
<<<<<<< HEAD
    <Dependency Name="Microsoft.NETCore.App.Runtime.win-x64" Version="3.1.6">
      <Uri>https://dev.azure.com/dnceng/internal/_git/dotnet-core-setup</Uri>
      <Sha>3acd9b0cd16596bad450c82be08780875a73c05c</Sha>
    </Dependency>
    <Dependency Name="Microsoft.NETCore.App.Internal" Version="3.1.6-servicing.20316.4">
      <Uri>https://dev.azure.com/dnceng/internal/_git/dotnet-core-setup</Uri>
      <Sha>3acd9b0cd16596bad450c82be08780875a73c05c</Sha>
    </Dependency>
    <Dependency Name="Microsoft.NETCore.Platforms" Version="3.1.1" CoherentParentDependency="Microsoft.NETCore.App.Runtime.win-x64">
      <Uri>https://dev.azure.com/dnceng/internal/_git/dotnet-corefx</Uri>
      <Sha>059a4a19e602494bfbed473dbbb18f2dbfbd0878</Sha>
=======
    <Dependency Name="Microsoft.NETCore.App.Runtime.win-x64" Version="5.0.0-preview.8.20361.2">
      <Uri>https://github.com/dotnet/runtime</Uri>
      <Sha>f37dd6fc8595e130909dcb3085a56342d04aa20c</Sha>
>>>>>>> 152f81aa
    </Dependency>
    <Dependency Name="Microsoft.NETCore.App.Internal" Version="5.0.0-preview.8.20361.2">
      <Uri>https://github.com/dotnet/runtime</Uri>
      <Sha>f37dd6fc8595e130909dcb3085a56342d04aa20c</Sha>
    </Dependency>
    <Dependency Name="Microsoft.Bcl.AsyncInterfaces" Version="1.0.0" Pinned="true">
      <Uri>https://github.com/dotnet/corefx</Uri>
      <Sha>4ac4c0367003fe3973a3648eb0715ddb0e3bbcea</Sha>
    </Dependency>
  </ProductDependencies>
  <ToolsetDependencies>
    <Dependency Name="Microsoft.DotNet.Arcade.Sdk" Version="5.0.0-beta.20330.3">
      <Uri>https://github.com/dotnet/arcade</Uri>
      <Sha>243cc92161ad44c2a07464425892daee19121c99</Sha>
    </Dependency>
    <Dependency Name="Microsoft.DotNet.GenAPI" Version="5.0.0-beta.20330.3">
      <Uri>https://github.com/dotnet/arcade</Uri>
      <Sha>243cc92161ad44c2a07464425892daee19121c99</Sha>
    </Dependency>
    <Dependency Name="Microsoft.DotNet.Helix.Sdk" Version="5.0.0-beta.20330.3">
      <Uri>https://github.com/dotnet/arcade</Uri>
      <Sha>243cc92161ad44c2a07464425892daee19121c99</Sha>
    </Dependency>
    <Dependency Name="Microsoft.NETCore.Platforms" Version="5.0.0-preview.8.20361.2">
      <Uri>https://github.com/dotnet/runtime</Uri>
      <Sha>f37dd6fc8595e130909dcb3085a56342d04aa20c</Sha>
    </Dependency>
    <Dependency Name="Microsoft.Net.Compilers.Toolset" Version="3.8.0-1.20361.1">
      <Uri>https://github.com/dotnet/roslyn</Uri>
      <Sha>f24d2c5c98211908ab90d6f1f42e7592411d6058</Sha>
    </Dependency>
  </ToolsetDependencies>
</Dependencies><|MERGE_RESOLUTION|>--- conflicted
+++ resolved
@@ -198,23 +198,9 @@
          Win-x64 is used here because we have picked an arbitrary runtime identifier to flow the version of the latest NETCore.App runtime.
          All Runtime.$rid packages should have the same version.
     -->
-<<<<<<< HEAD
-    <Dependency Name="Microsoft.NETCore.App.Runtime.win-x64" Version="3.1.6">
-      <Uri>https://dev.azure.com/dnceng/internal/_git/dotnet-core-setup</Uri>
-      <Sha>3acd9b0cd16596bad450c82be08780875a73c05c</Sha>
-    </Dependency>
-    <Dependency Name="Microsoft.NETCore.App.Internal" Version="3.1.6-servicing.20316.4">
-      <Uri>https://dev.azure.com/dnceng/internal/_git/dotnet-core-setup</Uri>
-      <Sha>3acd9b0cd16596bad450c82be08780875a73c05c</Sha>
-    </Dependency>
-    <Dependency Name="Microsoft.NETCore.Platforms" Version="3.1.1" CoherentParentDependency="Microsoft.NETCore.App.Runtime.win-x64">
-      <Uri>https://dev.azure.com/dnceng/internal/_git/dotnet-corefx</Uri>
-      <Sha>059a4a19e602494bfbed473dbbb18f2dbfbd0878</Sha>
-=======
     <Dependency Name="Microsoft.NETCore.App.Runtime.win-x64" Version="5.0.0-preview.8.20361.2">
       <Uri>https://github.com/dotnet/runtime</Uri>
       <Sha>f37dd6fc8595e130909dcb3085a56342d04aa20c</Sha>
->>>>>>> 152f81aa
     </Dependency>
     <Dependency Name="Microsoft.NETCore.App.Internal" Version="5.0.0-preview.8.20361.2">
       <Uri>https://github.com/dotnet/runtime</Uri>
