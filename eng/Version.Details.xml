<?xml version="1.0" encoding="utf-8"?>
<!--

  This file is used by automation to update Versions.props and may be used for other purposes, such as
  static analysis to determine the repo dependency graph.  It should only be modified manually when adding
  or removing dependencies. Updating versions should be done using the `darc` command line tool.

  See https://github.com/dotnet/arcade/blob/master/Documentation/Darc.md for instructions on using darc.

-->
<Dependencies>
  <ProductDependencies>
<<<<<<< HEAD
    <Dependency Name="Microsoft.Bcl.Json.Sources" Version="4.6.0-preview4.19210.9" CoherentParentDependency="Microsoft.NETCore.App">
      <Uri>https://github.com/dotnet/corefx</Uri>
      <Sha>2688932a153e940bb65381817789f1c6177672f3</Sha>
    </Dependency>
    <Dependency Name="Microsoft.Win32.Registry" Version="4.6.0-preview4.19210.9" CoherentParentDependency="Microsoft.NETCore.App">
      <Uri>https://github.com/dotnet/corefx</Uri>
      <Sha>2688932a153e940bb65381817789f1c6177672f3</Sha>
    </Dependency>
    <Dependency Name="System.ComponentModel.Annotations" Version="4.6.0-preview4.19210.9" CoherentParentDependency="Microsoft.NETCore.App">
      <Uri>https://github.com/dotnet/corefx</Uri>
      <Sha>2688932a153e940bb65381817789f1c6177672f3</Sha>
    </Dependency>
    <Dependency Name="System.Data.SqlClient" Version="4.7.0-preview4.19210.9" CoherentParentDependency="Microsoft.NETCore.App">
      <Uri>https://github.com/dotnet/corefx</Uri>
      <Sha>2688932a153e940bb65381817789f1c6177672f3</Sha>
    </Dependency>
    <Dependency Name="System.Diagnostics.DiagnosticSource" Version="4.6.0-preview4.19210.9" CoherentParentDependency="Microsoft.NETCore.App">
      <Uri>https://github.com/dotnet/corefx</Uri>
      <Sha>2688932a153e940bb65381817789f1c6177672f3</Sha>
    </Dependency>
    <Dependency Name="System.Diagnostics.EventLog" Version="4.6.0-preview4.19210.9" CoherentParentDependency="Microsoft.NETCore.App">
      <Uri>https://github.com/dotnet/corefx</Uri>
      <Sha>2688932a153e940bb65381817789f1c6177672f3</Sha>
    </Dependency>
    <Dependency Name="System.IO.Pipelines" Version="4.6.0-preview4.19210.9" CoherentParentDependency="Microsoft.NETCore.App">
      <Uri>https://github.com/dotnet/corefx</Uri>
      <Sha>2688932a153e940bb65381817789f1c6177672f3</Sha>
    </Dependency>
    <Dependency Name="System.Reflection.Metadata" Version="1.7.0-preview4.19210.9" CoherentParentDependency="Microsoft.NETCore.App">
      <Uri>https://github.com/dotnet/corefx</Uri>
      <Sha>2688932a153e940bb65381817789f1c6177672f3</Sha>
    </Dependency>
    <Dependency Name="System.Runtime.CompilerServices.Unsafe" Version="4.6.0-preview4.19210.9" CoherentParentDependency="Microsoft.NETCore.App">
      <Uri>https://github.com/dotnet/corefx</Uri>
      <Sha>2688932a153e940bb65381817789f1c6177672f3</Sha>
    </Dependency>
    <Dependency Name="System.Security.Cryptography.Cng" Version="4.6.0-preview4.19210.9" CoherentParentDependency="Microsoft.NETCore.App">
      <Uri>https://github.com/dotnet/corefx</Uri>
      <Sha>2688932a153e940bb65381817789f1c6177672f3</Sha>
    </Dependency>
    <Dependency Name="System.Security.Cryptography.Xml" Version="4.6.0-preview4.19210.9" CoherentParentDependency="Microsoft.NETCore.App">
      <Uri>https://github.com/dotnet/corefx</Uri>
      <Sha>2688932a153e940bb65381817789f1c6177672f3</Sha>
    </Dependency>
    <Dependency Name="System.ServiceProcess.ServiceController" Version="4.6.0-preview4.19210.9" CoherentParentDependency="Microsoft.NETCore.App">
      <Uri>https://github.com/dotnet/corefx</Uri>
      <Sha>2688932a153e940bb65381817789f1c6177672f3</Sha>
    </Dependency>
    <Dependency Name="System.Text.Encodings.Web" Version="4.6.0-preview4.19210.9" CoherentParentDependency="Microsoft.NETCore.App">
      <Uri>https://github.com/dotnet/corefx</Uri>
      <Sha>2688932a153e940bb65381817789f1c6177672f3</Sha>
    </Dependency>
    <Dependency Name="Microsoft.NETCore.App" Version="3.0.0-preview4-27610-12">
      <Uri>https://github.com/dotnet/core-setup</Uri>
      <Sha>d5a76cb8c017737cd39f5df0e61522e7dae0a739</Sha>
=======
    <Dependency Name="Microsoft.Bcl.Json.Sources" Version="4.6.0-preview5.19209.12" CoherentParentDependency="Microsoft.NETCore.App">
      <Uri>https://github.com/dotnet/corefx</Uri>
      <Sha>5b6a71f295e5b7dcdff4fae98f1301c6a5772c7d</Sha>
    </Dependency>
    <Dependency Name="Microsoft.Win32.Registry" Version="4.6.0-preview5.19209.12" CoherentParentDependency="Microsoft.NETCore.App">
      <Uri>https://github.com/dotnet/corefx</Uri>
      <Sha>5b6a71f295e5b7dcdff4fae98f1301c6a5772c7d</Sha>
    </Dependency>
    <Dependency Name="System.ComponentModel.Annotations" Version="4.6.0-preview5.19209.12" CoherentParentDependency="Microsoft.NETCore.App">
      <Uri>https://github.com/dotnet/corefx</Uri>
      <Sha>5b6a71f295e5b7dcdff4fae98f1301c6a5772c7d</Sha>
    </Dependency>
    <Dependency Name="System.Data.SqlClient" Version="4.7.0-preview5.19209.12" CoherentParentDependency="Microsoft.NETCore.App">
      <Uri>https://github.com/dotnet/corefx</Uri>
      <Sha>5b6a71f295e5b7dcdff4fae98f1301c6a5772c7d</Sha>
    </Dependency>
    <Dependency Name="System.Diagnostics.DiagnosticSource" Version="4.6.0-preview5.19209.12" CoherentParentDependency="Microsoft.NETCore.App">
      <Uri>https://github.com/dotnet/corefx</Uri>
      <Sha>5b6a71f295e5b7dcdff4fae98f1301c6a5772c7d</Sha>
    </Dependency>
    <Dependency Name="System.Diagnostics.EventLog" Version="4.6.0-preview5.19209.12" CoherentParentDependency="Microsoft.NETCore.App">
      <Uri>https://github.com/dotnet/corefx</Uri>
      <Sha>5b6a71f295e5b7dcdff4fae98f1301c6a5772c7d</Sha>
    </Dependency>
    <Dependency Name="System.IO.Pipelines" Version="4.6.0-preview5.19209.12" CoherentParentDependency="Microsoft.NETCore.App">
      <Uri>https://github.com/dotnet/corefx</Uri>
      <Sha>5b6a71f295e5b7dcdff4fae98f1301c6a5772c7d</Sha>
    </Dependency>
    <Dependency Name="System.Reflection.Metadata" Version="1.7.0-preview5.19209.12" CoherentParentDependency="Microsoft.NETCore.App">
      <Uri>https://github.com/dotnet/corefx</Uri>
      <Sha>5b6a71f295e5b7dcdff4fae98f1301c6a5772c7d</Sha>
    </Dependency>
    <Dependency Name="System.Runtime.CompilerServices.Unsafe" Version="4.6.0-preview5.19209.12" CoherentParentDependency="Microsoft.NETCore.App">
      <Uri>https://github.com/dotnet/corefx</Uri>
      <Sha>5b6a71f295e5b7dcdff4fae98f1301c6a5772c7d</Sha>
    </Dependency>
    <Dependency Name="System.Security.Cryptography.Cng" Version="4.6.0-preview5.19209.12" CoherentParentDependency="Microsoft.NETCore.App">
      <Uri>https://github.com/dotnet/corefx</Uri>
      <Sha>5b6a71f295e5b7dcdff4fae98f1301c6a5772c7d</Sha>
    </Dependency>
    <Dependency Name="System.Security.Cryptography.Xml" Version="4.6.0-preview5.19209.12" CoherentParentDependency="Microsoft.NETCore.App">
      <Uri>https://github.com/dotnet/corefx</Uri>
      <Sha>5b6a71f295e5b7dcdff4fae98f1301c6a5772c7d</Sha>
    </Dependency>
    <Dependency Name="System.ServiceProcess.ServiceController" Version="4.6.0-preview5.19209.12" CoherentParentDependency="Microsoft.NETCore.App">
      <Uri>https://github.com/dotnet/corefx</Uri>
      <Sha>5b6a71f295e5b7dcdff4fae98f1301c6a5772c7d</Sha>
    </Dependency>
    <Dependency Name="System.Text.Encodings.Web" Version="4.6.0-preview5.19209.12" CoherentParentDependency="Microsoft.NETCore.App">
      <Uri>https://github.com/dotnet/corefx</Uri>
      <Sha>5b6a71f295e5b7dcdff4fae98f1301c6a5772c7d</Sha>
    </Dependency>
    <Dependency Name="Microsoft.NETCore.App" Version="3.0.0-preview5-27609-17">
      <Uri>https://github.com/dotnet/core-setup</Uri>
      <Sha>9e195d41f604e38fb227eaed017c9292c884149c</Sha>
>>>>>>> 09602326
    </Dependency>
  </ProductDependencies>
  <ToolsetDependencies>
    <Dependency Name="Microsoft.DotNet.Arcade.Sdk" Version="1.0.0-beta.19209.2">
      <Uri>https://github.com/dotnet/arcade</Uri>
      <Sha>63b76f3f952f821d0a7996427a9f3534f1c25ab7</Sha>
    </Dependency>
    <Dependency Name="Microsoft.DotNet.GenAPI" Version="1.0.0-beta.19209.2">
      <Uri>https://github.com/dotnet/arcade</Uri>
      <Sha>63b76f3f952f821d0a7996427a9f3534f1c25ab7</Sha>
    </Dependency>
    <Dependency Name="Microsoft.DotNet.Helix.Sdk" Version="2.0.0-beta.19209.2">
      <Uri>https://github.com/dotnet/arcade</Uri>
      <Sha>63b76f3f952f821d0a7996427a9f3534f1c25ab7</Sha>
    </Dependency>
<<<<<<< HEAD
    <Dependency Name="Microsoft.NETCore.Platforms" Version="3.0.0-preview4.19210.9" CoherentParentDependency="Microsoft.NETCore.App">
      <Uri>https://github.com/dotnet/corefx</Uri>
      <Sha>2688932a153e940bb65381817789f1c6177672f3</Sha>
=======
    <Dependency Name="Microsoft.NETCore.Platforms" Version="3.0.0-preview5.19209.12" CoherentParentDependency="Microsoft.NETCore.App">
      <Uri>https://github.com/dotnet/corefx</Uri>
      <Sha>5b6a71f295e5b7dcdff4fae98f1301c6a5772c7d</Sha>
>>>>>>> 09602326
    </Dependency>
  </ToolsetDependencies>
</Dependencies><|MERGE_RESOLUTION|>--- conflicted
+++ resolved
@@ -10,63 +10,6 @@
 -->
 <Dependencies>
   <ProductDependencies>
-<<<<<<< HEAD
-    <Dependency Name="Microsoft.Bcl.Json.Sources" Version="4.6.0-preview4.19210.9" CoherentParentDependency="Microsoft.NETCore.App">
-      <Uri>https://github.com/dotnet/corefx</Uri>
-      <Sha>2688932a153e940bb65381817789f1c6177672f3</Sha>
-    </Dependency>
-    <Dependency Name="Microsoft.Win32.Registry" Version="4.6.0-preview4.19210.9" CoherentParentDependency="Microsoft.NETCore.App">
-      <Uri>https://github.com/dotnet/corefx</Uri>
-      <Sha>2688932a153e940bb65381817789f1c6177672f3</Sha>
-    </Dependency>
-    <Dependency Name="System.ComponentModel.Annotations" Version="4.6.0-preview4.19210.9" CoherentParentDependency="Microsoft.NETCore.App">
-      <Uri>https://github.com/dotnet/corefx</Uri>
-      <Sha>2688932a153e940bb65381817789f1c6177672f3</Sha>
-    </Dependency>
-    <Dependency Name="System.Data.SqlClient" Version="4.7.0-preview4.19210.9" CoherentParentDependency="Microsoft.NETCore.App">
-      <Uri>https://github.com/dotnet/corefx</Uri>
-      <Sha>2688932a153e940bb65381817789f1c6177672f3</Sha>
-    </Dependency>
-    <Dependency Name="System.Diagnostics.DiagnosticSource" Version="4.6.0-preview4.19210.9" CoherentParentDependency="Microsoft.NETCore.App">
-      <Uri>https://github.com/dotnet/corefx</Uri>
-      <Sha>2688932a153e940bb65381817789f1c6177672f3</Sha>
-    </Dependency>
-    <Dependency Name="System.Diagnostics.EventLog" Version="4.6.0-preview4.19210.9" CoherentParentDependency="Microsoft.NETCore.App">
-      <Uri>https://github.com/dotnet/corefx</Uri>
-      <Sha>2688932a153e940bb65381817789f1c6177672f3</Sha>
-    </Dependency>
-    <Dependency Name="System.IO.Pipelines" Version="4.6.0-preview4.19210.9" CoherentParentDependency="Microsoft.NETCore.App">
-      <Uri>https://github.com/dotnet/corefx</Uri>
-      <Sha>2688932a153e940bb65381817789f1c6177672f3</Sha>
-    </Dependency>
-    <Dependency Name="System.Reflection.Metadata" Version="1.7.0-preview4.19210.9" CoherentParentDependency="Microsoft.NETCore.App">
-      <Uri>https://github.com/dotnet/corefx</Uri>
-      <Sha>2688932a153e940bb65381817789f1c6177672f3</Sha>
-    </Dependency>
-    <Dependency Name="System.Runtime.CompilerServices.Unsafe" Version="4.6.0-preview4.19210.9" CoherentParentDependency="Microsoft.NETCore.App">
-      <Uri>https://github.com/dotnet/corefx</Uri>
-      <Sha>2688932a153e940bb65381817789f1c6177672f3</Sha>
-    </Dependency>
-    <Dependency Name="System.Security.Cryptography.Cng" Version="4.6.0-preview4.19210.9" CoherentParentDependency="Microsoft.NETCore.App">
-      <Uri>https://github.com/dotnet/corefx</Uri>
-      <Sha>2688932a153e940bb65381817789f1c6177672f3</Sha>
-    </Dependency>
-    <Dependency Name="System.Security.Cryptography.Xml" Version="4.6.0-preview4.19210.9" CoherentParentDependency="Microsoft.NETCore.App">
-      <Uri>https://github.com/dotnet/corefx</Uri>
-      <Sha>2688932a153e940bb65381817789f1c6177672f3</Sha>
-    </Dependency>
-    <Dependency Name="System.ServiceProcess.ServiceController" Version="4.6.0-preview4.19210.9" CoherentParentDependency="Microsoft.NETCore.App">
-      <Uri>https://github.com/dotnet/corefx</Uri>
-      <Sha>2688932a153e940bb65381817789f1c6177672f3</Sha>
-    </Dependency>
-    <Dependency Name="System.Text.Encodings.Web" Version="4.6.0-preview4.19210.9" CoherentParentDependency="Microsoft.NETCore.App">
-      <Uri>https://github.com/dotnet/corefx</Uri>
-      <Sha>2688932a153e940bb65381817789f1c6177672f3</Sha>
-    </Dependency>
-    <Dependency Name="Microsoft.NETCore.App" Version="3.0.0-preview4-27610-12">
-      <Uri>https://github.com/dotnet/core-setup</Uri>
-      <Sha>d5a76cb8c017737cd39f5df0e61522e7dae0a739</Sha>
-=======
     <Dependency Name="Microsoft.Bcl.Json.Sources" Version="4.6.0-preview5.19209.12" CoherentParentDependency="Microsoft.NETCore.App">
       <Uri>https://github.com/dotnet/corefx</Uri>
       <Sha>5b6a71f295e5b7dcdff4fae98f1301c6a5772c7d</Sha>
@@ -122,7 +65,6 @@
     <Dependency Name="Microsoft.NETCore.App" Version="3.0.0-preview5-27609-17">
       <Uri>https://github.com/dotnet/core-setup</Uri>
       <Sha>9e195d41f604e38fb227eaed017c9292c884149c</Sha>
->>>>>>> 09602326
     </Dependency>
   </ProductDependencies>
   <ToolsetDependencies>
@@ -138,15 +80,9 @@
       <Uri>https://github.com/dotnet/arcade</Uri>
       <Sha>63b76f3f952f821d0a7996427a9f3534f1c25ab7</Sha>
     </Dependency>
-<<<<<<< HEAD
-    <Dependency Name="Microsoft.NETCore.Platforms" Version="3.0.0-preview4.19210.9" CoherentParentDependency="Microsoft.NETCore.App">
-      <Uri>https://github.com/dotnet/corefx</Uri>
-      <Sha>2688932a153e940bb65381817789f1c6177672f3</Sha>
-=======
     <Dependency Name="Microsoft.NETCore.Platforms" Version="3.0.0-preview5.19209.12" CoherentParentDependency="Microsoft.NETCore.App">
       <Uri>https://github.com/dotnet/corefx</Uri>
       <Sha>5b6a71f295e5b7dcdff4fae98f1301c6a5772c7d</Sha>
->>>>>>> 09602326
     </Dependency>
   </ToolsetDependencies>
 </Dependencies>