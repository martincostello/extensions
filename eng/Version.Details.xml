<?xml version="1.0" encoding="utf-8"?>
<!--

  This file is used by automation to update Versions.props and may be used for other purposes, such as
  static analysis to determine the repo dependency graph.  It should only be modified manually when adding
  or removing dependencies. Updating versions should be done using the `darc` command line tool.

  See https://github.com/dotnet/arcade/blob/master/Documentation/Darc.md for instructions on using darc.

-->
<Dependencies>
  <ProductDependencies>
    <Dependency Name="Microsoft.Bcl.AsyncInterfaces" Version="1.1.0-preview2.19516.15" CoherentParentDependency="Microsoft.NETCore.App.Runtime.win-x64">
      <Uri>https://github.com/dotnet/corefx</Uri>
      <Sha>c4d092f0430a104fa633f1503a1c207b4518f05d</Sha>
    </Dependency>
    <Dependency Name="Microsoft.Win32.Registry" Version="4.7.0-preview2.19516.15" CoherentParentDependency="Microsoft.NETCore.App.Runtime.win-x64">
      <Uri>https://github.com/dotnet/corefx</Uri>
      <Sha>c4d092f0430a104fa633f1503a1c207b4518f05d</Sha>
    </Dependency>
    <Dependency Name="System.ComponentModel.Annotations" Version="4.7.0-preview2.19516.15" CoherentParentDependency="Microsoft.NETCore.App.Runtime.win-x64">
      <Uri>https://github.com/dotnet/corefx</Uri>
      <Sha>c4d092f0430a104fa633f1503a1c207b4518f05d</Sha>
    </Dependency>
    <Dependency Name="System.Diagnostics.DiagnosticSource" Version="4.7.0-preview2.19516.15" CoherentParentDependency="Microsoft.NETCore.App.Runtime.win-x64">
      <Uri>https://github.com/dotnet/corefx</Uri>
      <Sha>c4d092f0430a104fa633f1503a1c207b4518f05d</Sha>
    </Dependency>
    <Dependency Name="System.Diagnostics.EventLog" Version="4.7.0-preview2.19516.15" CoherentParentDependency="Microsoft.NETCore.App.Runtime.win-x64">
      <Uri>https://github.com/dotnet/corefx</Uri>
      <Sha>c4d092f0430a104fa633f1503a1c207b4518f05d</Sha>
    </Dependency>
    <Dependency Name="System.IO.Pipelines" Version="4.7.0-preview2.19516.15" CoherentParentDependency="Microsoft.NETCore.App.Runtime.win-x64">
      <Uri>https://github.com/dotnet/corefx</Uri>
      <Sha>c4d092f0430a104fa633f1503a1c207b4518f05d</Sha>
    </Dependency>
    <Dependency Name="System.Reflection.Metadata" Version="1.8.0-preview2.19516.15" CoherentParentDependency="Microsoft.NETCore.App.Runtime.win-x64">
      <Uri>https://github.com/dotnet/corefx</Uri>
      <Sha>c4d092f0430a104fa633f1503a1c207b4518f05d</Sha>
    </Dependency>
    <Dependency Name="System.Runtime.CompilerServices.Unsafe" Version="4.7.0-preview2.19516.15" CoherentParentDependency="Microsoft.NETCore.App.Runtime.win-x64">
      <Uri>https://github.com/dotnet/corefx</Uri>
      <Sha>c4d092f0430a104fa633f1503a1c207b4518f05d</Sha>
    </Dependency>
    <Dependency Name="System.Security.Cryptography.Cng" Version="4.7.0-preview2.19516.15" CoherentParentDependency="Microsoft.NETCore.App.Runtime.win-x64">
      <Uri>https://github.com/dotnet/corefx</Uri>
      <Sha>c4d092f0430a104fa633f1503a1c207b4518f05d</Sha>
    </Dependency>
    <Dependency Name="System.Security.Cryptography.Xml" Version="4.7.0-preview2.19516.15" CoherentParentDependency="Microsoft.NETCore.App.Runtime.win-x64">
      <Uri>https://github.com/dotnet/corefx</Uri>
      <Sha>c4d092f0430a104fa633f1503a1c207b4518f05d</Sha>
    </Dependency>
    <Dependency Name="System.ServiceProcess.ServiceController" Version="4.7.0-preview2.19516.15" CoherentParentDependency="Microsoft.NETCore.App.Runtime.win-x64">
      <Uri>https://github.com/dotnet/corefx</Uri>
      <Sha>c4d092f0430a104fa633f1503a1c207b4518f05d</Sha>
    </Dependency>
    <Dependency Name="System.Text.Encodings.Web" Version="4.7.0-preview2.19516.15" CoherentParentDependency="Microsoft.NETCore.App.Runtime.win-x64">
      <Uri>https://github.com/dotnet/corefx</Uri>
      <Sha>c4d092f0430a104fa633f1503a1c207b4518f05d</Sha>
    </Dependency>
    <Dependency Name="System.Text.Json" Version="4.7.0-preview2.19516.15" CoherentParentDependency="Microsoft.NETCore.App.Runtime.win-x64">
      <Uri>https://github.com/dotnet/corefx</Uri>
      <Sha>c4d092f0430a104fa633f1503a1c207b4518f05d</Sha>
    </Dependency>
    <Dependency Name="Microsoft.NETCore.App.Ref" Version="3.1.0-preview2.19516.18">
      <Uri>https://github.com/dotnet/core-setup</Uri>
      <Sha>7eeb5cdcc5bddb9588b406e3cdd924e9ff3dd192</Sha>
    </Dependency>
    <!--
         Win-x64 is used here because we have picked an arbitrary runtime identifier to flow the version of the latest NETCore.App runtime.
         All Runtime.$rid packages should have the same version.
    -->
<<<<<<< HEAD
    <Dependency Name="Microsoft.NETCore.App.Runtime.win-x64" Version="3.0.1">
      <Uri>https://github.com/dotnet/core-setup</Uri>
      <Sha>32085cbc728e1016c9d6a7bc105845f0f9eb6b47</Sha>
    </Dependency>
    <Dependency Name="NETStandard.Library.Ref" Version="2.1.0">
      <Uri>https://github.com/dotnet/core-setup</Uri>
      <Sha>32085cbc728e1016c9d6a7bc105845f0f9eb6b47</Sha>
=======
    <Dependency Name="Microsoft.NETCore.App.Runtime.win-x64" Version="3.1.0-preview2.19516.18">
      <Uri>https://github.com/dotnet/core-setup</Uri>
      <Sha>7eeb5cdcc5bddb9588b406e3cdd924e9ff3dd192</Sha>
>>>>>>> c745c99b
    </Dependency>
    <Dependency Name="NETStandard.Library.Ref" Version="2.1.0-preview2.19516.18">
      <Uri>https://github.com/dotnet/core-setup</Uri>
      <Sha>7eeb5cdcc5bddb9588b406e3cdd924e9ff3dd192</Sha>
    </Dependency>
  </ProductDependencies>
  <ToolsetDependencies>
    <Dependency Name="Microsoft.DotNet.Arcade.Sdk" Version="1.0.0-beta.19510.3">
      <Uri>https://github.com/dotnet/arcade</Uri>
      <Sha>f70d1fca3d5d4045be75694006f1bee0e0aec572</Sha>
    </Dependency>
    <Dependency Name="Microsoft.DotNet.GenAPI" Version="1.0.0-beta.19510.3">
      <Uri>https://github.com/dotnet/arcade</Uri>
      <Sha>f70d1fca3d5d4045be75694006f1bee0e0aec572</Sha>
    </Dependency>
    <Dependency Name="Microsoft.DotNet.Helix.Sdk" Version="2.0.0-beta.19510.3">
      <Uri>https://github.com/dotnet/arcade</Uri>
      <Sha>f70d1fca3d5d4045be75694006f1bee0e0aec572</Sha>
    </Dependency>
    <Dependency Name="Microsoft.NETCore.Platforms" Version="3.1.0-preview2.19516.15" CoherentParentDependency="Microsoft.NETCore.App.Runtime.win-x64">
      <Uri>https://github.com/dotnet/corefx</Uri>
      <Sha>c4d092f0430a104fa633f1503a1c207b4518f05d</Sha>
    </Dependency>
    <Dependency Name="Microsoft.Net.Compilers.Toolset" Version="3.4.0-beta3-19516-02">
      <Uri>https://github.com/dotnet/roslyn</Uri>
      <Sha>a20758048e61ca82323f5876b427d71714467e96</Sha>
    </Dependency>
  </ToolsetDependencies>
</Dependencies><|MERGE_RESOLUTION|>--- conflicted
+++ resolved
@@ -70,19 +70,9 @@
          Win-x64 is used here because we have picked an arbitrary runtime identifier to flow the version of the latest NETCore.App runtime.
          All Runtime.$rid packages should have the same version.
     -->
-<<<<<<< HEAD
-    <Dependency Name="Microsoft.NETCore.App.Runtime.win-x64" Version="3.0.1">
-      <Uri>https://github.com/dotnet/core-setup</Uri>
-      <Sha>32085cbc728e1016c9d6a7bc105845f0f9eb6b47</Sha>
-    </Dependency>
-    <Dependency Name="NETStandard.Library.Ref" Version="2.1.0">
-      <Uri>https://github.com/dotnet/core-setup</Uri>
-      <Sha>32085cbc728e1016c9d6a7bc105845f0f9eb6b47</Sha>
-=======
     <Dependency Name="Microsoft.NETCore.App.Runtime.win-x64" Version="3.1.0-preview2.19516.18">
       <Uri>https://github.com/dotnet/core-setup</Uri>
       <Sha>7eeb5cdcc5bddb9588b406e3cdd924e9ff3dd192</Sha>
->>>>>>> c745c99b
     </Dependency>
     <Dependency Name="NETStandard.Library.Ref" Version="2.1.0-preview2.19516.18">
       <Uri>https://github.com/dotnet/core-setup</Uri>
