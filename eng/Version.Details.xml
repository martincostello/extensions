<?xml version="1.0" encoding="utf-8"?>
<Dependencies>
  <ProductDependencies>
<<<<<<< HEAD
    <Dependency Name="Microsoft.CSharp" Version="4.6.0-preview7.19362.9" CoherentParentDependency="Microsoft.NETCore.App.Runtime.win-x64">
      <Uri>https://github.com/dotnet/corefx</Uri>
      <Sha>1719a3fe2a5c81b67a4909787da4a02fb0d0d419</Sha>
    </Dependency>
    <Dependency Name="Microsoft.DotNet.PlatformAbstractions" Version="3.0.0-preview7-27912-14" CoherentParentDependency="Microsoft.Extensions.Logging">
      <Uri>https://github.com/dotnet/core-setup</Uri>
      <Sha>4da6ee6450e4dd43ef8c05925fec22d9ac3892f3</Sha>
    </Dependency>
    <Dependency Name="Microsoft.Extensions.Caching.Memory" Version="3.0.0-preview7.19362.4">
      <Uri>https://github.com/aspnet/Extensions</Uri>
      <Sha>918f4d16989011843965fe7e7a183f623ea08ed3</Sha>
    </Dependency>
    <Dependency Name="Microsoft.Extensions.Configuration.EnvironmentVariables" Version="3.0.0-preview7.19362.4">
      <Uri>https://github.com/aspnet/Extensions</Uri>
      <Sha>918f4d16989011843965fe7e7a183f623ea08ed3</Sha>
    </Dependency>
    <Dependency Name="Microsoft.Extensions.Configuration.Json" Version="3.0.0-preview7.19362.4">
      <Uri>https://github.com/aspnet/Extensions</Uri>
      <Sha>918f4d16989011843965fe7e7a183f623ea08ed3</Sha>
    </Dependency>
    <Dependency Name="Microsoft.Extensions.Configuration" Version="3.0.0-preview7.19362.4">
      <Uri>https://github.com/aspnet/Extensions</Uri>
      <Sha>918f4d16989011843965fe7e7a183f623ea08ed3</Sha>
    </Dependency>
    <Dependency Name="Microsoft.Extensions.DependencyInjection" Version="3.0.0-preview7.19362.4">
      <Uri>https://github.com/aspnet/Extensions</Uri>
      <Sha>918f4d16989011843965fe7e7a183f623ea08ed3</Sha>
    </Dependency>
    <Dependency Name="Microsoft.Extensions.DependencyModel" Version="3.0.0-preview7-27912-14" CoherentParentDependency="Microsoft.Extensions.Logging">
      <Uri>https://github.com/dotnet/core-setup</Uri>
      <Sha>4da6ee6450e4dd43ef8c05925fec22d9ac3892f3</Sha>
    </Dependency>
    <Dependency Name="Microsoft.Extensions.HostFactoryResolver.Sources" Version="3.0.0-preview7.19362.4">
      <Uri>https://github.com/aspnet/Extensions</Uri>
      <Sha>918f4d16989011843965fe7e7a183f623ea08ed3</Sha>
    </Dependency>
    <Dependency Name="Microsoft.Extensions.Logging" Version="3.0.0-preview7.19362.4">
      <Uri>https://github.com/aspnet/Extensions</Uri>
      <Sha>918f4d16989011843965fe7e7a183f623ea08ed3</Sha>
    </Dependency>
    <Dependency Name="Microsoft.NETCore.Platforms" Version="3.0.0-preview7.19362.9" CoherentParentDependency="Microsoft.NETCore.App.Runtime.win-x64">
      <Uri>https://github.com/dotnet/corefx</Uri>
      <Sha>1719a3fe2a5c81b67a4909787da4a02fb0d0d419</Sha>
    </Dependency>
    <Dependency Name="Microsoft.NETCore.App.Ref" Version="3.0.0-preview7-27912-14" CoherentParentDependency="Microsoft.Extensions.Logging">
      <Uri>https://github.com/dotnet/core-setup</Uri>
      <Sha>4da6ee6450e4dd43ef8c05925fec22d9ac3892f3</Sha>
    </Dependency>
    <Dependency Name="Microsoft.NETCore.App.Runtime.win-x64" Version="3.0.0-preview7-27912-14" CoherentParentDependency="Microsoft.Extensions.Logging">
      <Uri>https://github.com/dotnet/core-setup</Uri>
      <Sha>4da6ee6450e4dd43ef8c05925fec22d9ac3892f3</Sha>
    </Dependency>
    <Dependency Name="NETStandard.Library.Ref" Version="2.1.0-preview7-27912-14" CoherentParentDependency="Microsoft.Extensions.Logging">
      <Uri>https://github.com/dotnet/core-setup</Uri>
      <Sha>4da6ee6450e4dd43ef8c05925fec22d9ac3892f3</Sha>
    </Dependency>
    <Dependency Name="System.Collections.Immutable" Version="1.6.0-preview7.19362.9" CoherentParentDependency="Microsoft.NETCore.App.Runtime.win-x64">
      <Uri>https://github.com/dotnet/corefx</Uri>
      <Sha>1719a3fe2a5c81b67a4909787da4a02fb0d0d419</Sha>
    </Dependency>
    <Dependency Name="System.ComponentModel.Annotations" Version="4.6.0-preview7.19362.9" CoherentParentDependency="Microsoft.NETCore.App.Runtime.win-x64">
      <Uri>https://github.com/dotnet/corefx</Uri>
      <Sha>1719a3fe2a5c81b67a4909787da4a02fb0d0d419</Sha>
    </Dependency>
    <Dependency Name="System.Diagnostics.DiagnosticSource" Version="4.6.0-preview7.19362.9" CoherentParentDependency="Microsoft.NETCore.App.Runtime.win-x64">
      <Uri>https://github.com/dotnet/corefx</Uri>
      <Sha>1719a3fe2a5c81b67a4909787da4a02fb0d0d419</Sha>
=======
    <Dependency Name="Microsoft.CSharp" Version="4.6.0-preview8.19363.4" CoherentParentDependency="Microsoft.NETCore.App.Runtime.win-x64">
      <Uri>https://github.com/dotnet/corefx</Uri>
      <Sha>750e954f0c82accded6ca7ac5a3b0c053de647a5</Sha>
    </Dependency>
    <Dependency Name="Microsoft.DotNet.PlatformAbstractions" Version="3.0.0-preview8-27913-09" CoherentParentDependency="Microsoft.Extensions.Logging">
      <Uri>https://github.com/dotnet/core-setup</Uri>
      <Sha>36ad04d936c4613c1b1599b899071d411fe5c9b1</Sha>
    </Dependency>
    <Dependency Name="Microsoft.Extensions.Caching.Memory" Version="3.0.0-preview8.19364.1">
      <Uri>https://github.com/aspnet/Extensions</Uri>
      <Sha>12af68f063eb57dc1a55bf690d4a533e42a76376</Sha>
    </Dependency>
    <Dependency Name="Microsoft.Extensions.Configuration.EnvironmentVariables" Version="3.0.0-preview8.19364.1">
      <Uri>https://github.com/aspnet/Extensions</Uri>
      <Sha>12af68f063eb57dc1a55bf690d4a533e42a76376</Sha>
    </Dependency>
    <Dependency Name="Microsoft.Extensions.Configuration.Json" Version="3.0.0-preview8.19364.1">
      <Uri>https://github.com/aspnet/Extensions</Uri>
      <Sha>12af68f063eb57dc1a55bf690d4a533e42a76376</Sha>
    </Dependency>
    <Dependency Name="Microsoft.Extensions.Configuration" Version="3.0.0-preview8.19364.1">
      <Uri>https://github.com/aspnet/Extensions</Uri>
      <Sha>12af68f063eb57dc1a55bf690d4a533e42a76376</Sha>
    </Dependency>
    <Dependency Name="Microsoft.Extensions.DependencyInjection" Version="3.0.0-preview8.19364.1">
      <Uri>https://github.com/aspnet/Extensions</Uri>
      <Sha>12af68f063eb57dc1a55bf690d4a533e42a76376</Sha>
    </Dependency>
    <Dependency Name="Microsoft.Extensions.DependencyModel" Version="3.0.0-preview8-27913-09" CoherentParentDependency="Microsoft.Extensions.Logging">
      <Uri>https://github.com/dotnet/core-setup</Uri>
      <Sha>36ad04d936c4613c1b1599b899071d411fe5c9b1</Sha>
    </Dependency>
    <Dependency Name="Microsoft.Extensions.HostFactoryResolver.Sources" Version="3.0.0-preview8.19364.1">
      <Uri>https://github.com/aspnet/Extensions</Uri>
      <Sha>12af68f063eb57dc1a55bf690d4a533e42a76376</Sha>
    </Dependency>
    <Dependency Name="Microsoft.Extensions.Logging" Version="3.0.0-preview8.19364.1">
      <Uri>https://github.com/aspnet/Extensions</Uri>
      <Sha>12af68f063eb57dc1a55bf690d4a533e42a76376</Sha>
    </Dependency>
    <Dependency Name="Microsoft.NETCore.Platforms" Version="3.0.0-preview8.19363.4" CoherentParentDependency="Microsoft.NETCore.App.Runtime.win-x64">
      <Uri>https://github.com/dotnet/corefx</Uri>
      <Sha>750e954f0c82accded6ca7ac5a3b0c053de647a5</Sha>
    </Dependency>
    <Dependency Name="Microsoft.NETCore.App.Ref" Version="3.0.0-preview8-27913-09" CoherentParentDependency="Microsoft.Extensions.Logging">
      <Uri>https://github.com/dotnet/core-setup</Uri>
      <Sha>36ad04d936c4613c1b1599b899071d411fe5c9b1</Sha>
    </Dependency>
    <Dependency Name="Microsoft.NETCore.App.Runtime.win-x64" Version="3.0.0-preview8-27913-09" CoherentParentDependency="Microsoft.Extensions.Logging">
      <Uri>https://github.com/dotnet/core-setup</Uri>
      <Sha>36ad04d936c4613c1b1599b899071d411fe5c9b1</Sha>
    </Dependency>
    <Dependency Name="NETStandard.Library.Ref" Version="2.1.0-preview8-27913-09" CoherentParentDependency="Microsoft.Extensions.Logging">
      <Uri>https://github.com/dotnet/core-setup</Uri>
      <Sha>36ad04d936c4613c1b1599b899071d411fe5c9b1</Sha>
    </Dependency>
    <Dependency Name="System.Collections.Immutable" Version="1.6.0-preview8.19363.4" CoherentParentDependency="Microsoft.NETCore.App.Runtime.win-x64">
      <Uri>https://github.com/dotnet/corefx</Uri>
      <Sha>750e954f0c82accded6ca7ac5a3b0c053de647a5</Sha>
    </Dependency>
    <Dependency Name="System.ComponentModel.Annotations" Version="4.6.0-preview8.19363.4" CoherentParentDependency="Microsoft.NETCore.App.Runtime.win-x64">
      <Uri>https://github.com/dotnet/corefx</Uri>
      <Sha>750e954f0c82accded6ca7ac5a3b0c053de647a5</Sha>
    </Dependency>
    <Dependency Name="System.Diagnostics.DiagnosticSource" Version="4.6.0-preview8.19363.4" CoherentParentDependency="Microsoft.NETCore.App.Runtime.win-x64">
      <Uri>https://github.com/dotnet/corefx</Uri>
      <Sha>750e954f0c82accded6ca7ac5a3b0c053de647a5</Sha>
>>>>>>> b811eb0f
    </Dependency>
  </ProductDependencies>
  <ToolsetDependencies>
    <Dependency Name="Microsoft.DotNet.Arcade.Sdk" Version="1.0.0-beta.19358.1">
      <Uri>https://github.com/dotnet/arcade</Uri>
      <Sha>4953cdf6c956adf69a0050c4df503048aed6b271</Sha>
    </Dependency>
    <Dependency Name="Microsoft.Net.Compilers.Toolset" Version="3.3.0-beta2-19363-02">
      <Uri>https://github.com/dotnet/roslyn</Uri>
      <Sha>342275182023200bcd42b3d9919e984039577b44</Sha>
    </Dependency>
  </ToolsetDependencies>
</Dependencies><|MERGE_RESOLUTION|>--- conflicted
+++ resolved
@@ -1,75 +1,6 @@
 <?xml version="1.0" encoding="utf-8"?>
 <Dependencies>
   <ProductDependencies>
-<<<<<<< HEAD
-    <Dependency Name="Microsoft.CSharp" Version="4.6.0-preview7.19362.9" CoherentParentDependency="Microsoft.NETCore.App.Runtime.win-x64">
-      <Uri>https://github.com/dotnet/corefx</Uri>
-      <Sha>1719a3fe2a5c81b67a4909787da4a02fb0d0d419</Sha>
-    </Dependency>
-    <Dependency Name="Microsoft.DotNet.PlatformAbstractions" Version="3.0.0-preview7-27912-14" CoherentParentDependency="Microsoft.Extensions.Logging">
-      <Uri>https://github.com/dotnet/core-setup</Uri>
-      <Sha>4da6ee6450e4dd43ef8c05925fec22d9ac3892f3</Sha>
-    </Dependency>
-    <Dependency Name="Microsoft.Extensions.Caching.Memory" Version="3.0.0-preview7.19362.4">
-      <Uri>https://github.com/aspnet/Extensions</Uri>
-      <Sha>918f4d16989011843965fe7e7a183f623ea08ed3</Sha>
-    </Dependency>
-    <Dependency Name="Microsoft.Extensions.Configuration.EnvironmentVariables" Version="3.0.0-preview7.19362.4">
-      <Uri>https://github.com/aspnet/Extensions</Uri>
-      <Sha>918f4d16989011843965fe7e7a183f623ea08ed3</Sha>
-    </Dependency>
-    <Dependency Name="Microsoft.Extensions.Configuration.Json" Version="3.0.0-preview7.19362.4">
-      <Uri>https://github.com/aspnet/Extensions</Uri>
-      <Sha>918f4d16989011843965fe7e7a183f623ea08ed3</Sha>
-    </Dependency>
-    <Dependency Name="Microsoft.Extensions.Configuration" Version="3.0.0-preview7.19362.4">
-      <Uri>https://github.com/aspnet/Extensions</Uri>
-      <Sha>918f4d16989011843965fe7e7a183f623ea08ed3</Sha>
-    </Dependency>
-    <Dependency Name="Microsoft.Extensions.DependencyInjection" Version="3.0.0-preview7.19362.4">
-      <Uri>https://github.com/aspnet/Extensions</Uri>
-      <Sha>918f4d16989011843965fe7e7a183f623ea08ed3</Sha>
-    </Dependency>
-    <Dependency Name="Microsoft.Extensions.DependencyModel" Version="3.0.0-preview7-27912-14" CoherentParentDependency="Microsoft.Extensions.Logging">
-      <Uri>https://github.com/dotnet/core-setup</Uri>
-      <Sha>4da6ee6450e4dd43ef8c05925fec22d9ac3892f3</Sha>
-    </Dependency>
-    <Dependency Name="Microsoft.Extensions.HostFactoryResolver.Sources" Version="3.0.0-preview7.19362.4">
-      <Uri>https://github.com/aspnet/Extensions</Uri>
-      <Sha>918f4d16989011843965fe7e7a183f623ea08ed3</Sha>
-    </Dependency>
-    <Dependency Name="Microsoft.Extensions.Logging" Version="3.0.0-preview7.19362.4">
-      <Uri>https://github.com/aspnet/Extensions</Uri>
-      <Sha>918f4d16989011843965fe7e7a183f623ea08ed3</Sha>
-    </Dependency>
-    <Dependency Name="Microsoft.NETCore.Platforms" Version="3.0.0-preview7.19362.9" CoherentParentDependency="Microsoft.NETCore.App.Runtime.win-x64">
-      <Uri>https://github.com/dotnet/corefx</Uri>
-      <Sha>1719a3fe2a5c81b67a4909787da4a02fb0d0d419</Sha>
-    </Dependency>
-    <Dependency Name="Microsoft.NETCore.App.Ref" Version="3.0.0-preview7-27912-14" CoherentParentDependency="Microsoft.Extensions.Logging">
-      <Uri>https://github.com/dotnet/core-setup</Uri>
-      <Sha>4da6ee6450e4dd43ef8c05925fec22d9ac3892f3</Sha>
-    </Dependency>
-    <Dependency Name="Microsoft.NETCore.App.Runtime.win-x64" Version="3.0.0-preview7-27912-14" CoherentParentDependency="Microsoft.Extensions.Logging">
-      <Uri>https://github.com/dotnet/core-setup</Uri>
-      <Sha>4da6ee6450e4dd43ef8c05925fec22d9ac3892f3</Sha>
-    </Dependency>
-    <Dependency Name="NETStandard.Library.Ref" Version="2.1.0-preview7-27912-14" CoherentParentDependency="Microsoft.Extensions.Logging">
-      <Uri>https://github.com/dotnet/core-setup</Uri>
-      <Sha>4da6ee6450e4dd43ef8c05925fec22d9ac3892f3</Sha>
-    </Dependency>
-    <Dependency Name="System.Collections.Immutable" Version="1.6.0-preview7.19362.9" CoherentParentDependency="Microsoft.NETCore.App.Runtime.win-x64">
-      <Uri>https://github.com/dotnet/corefx</Uri>
-      <Sha>1719a3fe2a5c81b67a4909787da4a02fb0d0d419</Sha>
-    </Dependency>
-    <Dependency Name="System.ComponentModel.Annotations" Version="4.6.0-preview7.19362.9" CoherentParentDependency="Microsoft.NETCore.App.Runtime.win-x64">
-      <Uri>https://github.com/dotnet/corefx</Uri>
-      <Sha>1719a3fe2a5c81b67a4909787da4a02fb0d0d419</Sha>
-    </Dependency>
-    <Dependency Name="System.Diagnostics.DiagnosticSource" Version="4.6.0-preview7.19362.9" CoherentParentDependency="Microsoft.NETCore.App.Runtime.win-x64">
-      <Uri>https://github.com/dotnet/corefx</Uri>
-      <Sha>1719a3fe2a5c81b67a4909787da4a02fb0d0d419</Sha>
-=======
     <Dependency Name="Microsoft.CSharp" Version="4.6.0-preview8.19363.4" CoherentParentDependency="Microsoft.NETCore.App.Runtime.win-x64">
       <Uri>https://github.com/dotnet/corefx</Uri>
       <Sha>750e954f0c82accded6ca7ac5a3b0c053de647a5</Sha>
@@ -137,7 +68,6 @@
     <Dependency Name="System.Diagnostics.DiagnosticSource" Version="4.6.0-preview8.19363.4" CoherentParentDependency="Microsoft.NETCore.App.Runtime.win-x64">
       <Uri>https://github.com/dotnet/corefx</Uri>
       <Sha>750e954f0c82accded6ca7ac5a3b0c053de647a5</Sha>
->>>>>>> b811eb0f
     </Dependency>
   </ProductDependencies>
   <ToolsetDependencies>
