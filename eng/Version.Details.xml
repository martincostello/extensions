--- conflicted
+++ resolved
@@ -9,27 +9,6 @@
       <Uri>https://github.com/dotnet/core-setup</Uri>
       <Sha>abecfcd748e6b8850e1111184bf34c93e9277f90</Sha>
     </Dependency>
-<<<<<<< HEAD
-    <Dependency Name="Microsoft.Extensions.Caching.Memory" Version="3.0.0-rc1.19452.2">
-      <Uri>https://github.com/aspnet/Extensions</Uri>
-      <Sha>d453b777ba7f342cd3c5397003fafc96ec9a6e06</Sha>
-    </Dependency>
-    <Dependency Name="Microsoft.Extensions.Configuration.EnvironmentVariables" Version="3.0.0-rc1.19452.2">
-      <Uri>https://github.com/aspnet/Extensions</Uri>
-      <Sha>d453b777ba7f342cd3c5397003fafc96ec9a6e06</Sha>
-    </Dependency>
-    <Dependency Name="Microsoft.Extensions.Configuration.Json" Version="3.0.0-rc1.19452.2">
-      <Uri>https://github.com/aspnet/Extensions</Uri>
-      <Sha>d453b777ba7f342cd3c5397003fafc96ec9a6e06</Sha>
-    </Dependency>
-    <Dependency Name="Microsoft.Extensions.Configuration" Version="3.0.0-rc1.19452.2">
-      <Uri>https://github.com/aspnet/Extensions</Uri>
-      <Sha>d453b777ba7f342cd3c5397003fafc96ec9a6e06</Sha>
-    </Dependency>
-    <Dependency Name="Microsoft.Extensions.DependencyInjection" Version="3.0.0-rc1.19452.2">
-      <Uri>https://github.com/aspnet/Extensions</Uri>
-      <Sha>d453b777ba7f342cd3c5397003fafc96ec9a6e06</Sha>
-=======
     <Dependency Name="Microsoft.Extensions.Caching.Memory" Version="3.0.0-rc1.19424.3">
       <Uri>https://github.com/aspnet/Extensions</Uri>
       <Sha>7b25c1d7535ea9d25a7998ab27ca18fd8d97c34c</Sha>
@@ -49,21 +28,11 @@
     <Dependency Name="Microsoft.Extensions.DependencyInjection" Version="3.0.0-rc1.19424.3">
       <Uri>https://github.com/aspnet/Extensions</Uri>
       <Sha>7b25c1d7535ea9d25a7998ab27ca18fd8d97c34c</Sha>
->>>>>>> 3b7ce682
     </Dependency>
     <Dependency Name="Microsoft.Extensions.DependencyModel" Version="3.0.0-rc1-19423-11" CoherentParentDependency="Microsoft.Extensions.Logging">
       <Uri>https://github.com/dotnet/core-setup</Uri>
       <Sha>abecfcd748e6b8850e1111184bf34c93e9277f90</Sha>
     </Dependency>
-<<<<<<< HEAD
-    <Dependency Name="Microsoft.Extensions.HostFactoryResolver.Sources" Version="3.0.0-rc1.19452.2">
-      <Uri>https://github.com/aspnet/Extensions</Uri>
-      <Sha>d453b777ba7f342cd3c5397003fafc96ec9a6e06</Sha>
-    </Dependency>
-    <Dependency Name="Microsoft.Extensions.Logging" Version="3.0.0-rc1.19452.2">
-      <Uri>https://github.com/aspnet/Extensions</Uri>
-      <Sha>d453b777ba7f342cd3c5397003fafc96ec9a6e06</Sha>
-=======
     <Dependency Name="Microsoft.Extensions.HostFactoryResolver.Sources" Version="3.0.0-rc1.19424.3">
       <Uri>https://github.com/aspnet/Extensions</Uri>
       <Sha>7b25c1d7535ea9d25a7998ab27ca18fd8d97c34c</Sha>
@@ -71,7 +40,6 @@
     <Dependency Name="Microsoft.Extensions.Logging" Version="3.0.0-rc1.19424.3">
       <Uri>https://github.com/aspnet/Extensions</Uri>
       <Sha>7b25c1d7535ea9d25a7998ab27ca18fd8d97c34c</Sha>
->>>>>>> 3b7ce682
     </Dependency>
     <Dependency Name="Microsoft.NETCore.App.Ref" Version="3.0.0-rc1-19423-11" CoherentParentDependency="Microsoft.Extensions.Logging">
       <Uri>https://github.com/dotnet/core-setup</Uri>
