--- conflicted
+++ resolved
@@ -68,11 +68,7 @@
     </Dependency>
     <Dependency Name="System.Text.Encodings.Web" Version="4.7.2" CoherentParentDependency="Microsoft.NETCore.App.Runtime.win-x64">
       <Uri>https://dev.azure.com/dnceng/internal/_git/dotnet-corefx</Uri>
-<<<<<<< HEAD
       <Sha>9f21c83298820c9c42f14ed2bd3af5f6203d75ec</Sha>
-=======
-      <Sha>9299d909ff6c03c664a3f9a3ef995a9fa2eeec3e</Sha>
->>>>>>> 6c3980a4
     </Dependency>
     <Dependency Name="System.Text.Json" Version="4.7.2" CoherentParentDependency="Microsoft.NETCore.App.Runtime.win-x64">
       <Uri>https://dev.azure.com/dnceng/internal/_git/dotnet-corefx</Uri>
@@ -86,21 +82,14 @@
          Win-x64 is used here because we have picked an arbitrary runtime identifier to flow the version of the latest NETCore.App runtime.
          All Runtime.$rid packages should have the same version.
     -->
-<<<<<<< HEAD
     <Dependency Name="Microsoft.NETCore.App.Runtime.win-x64" Version="3.1.14">
       <Uri>https://dev.azure.com/dnceng/internal/_git/dotnet-core-setup</Uri>
       <Sha>d0e340e1edfe0e72077fe263d50593a044f9d423</Sha>
-=======
-    <Dependency Name="Microsoft.NETCore.App.Runtime.win-x64" Version="3.1.13">
-      <Uri>https://dev.azure.com/dnceng/internal/_git/dotnet-core-setup</Uri>
-      <Sha>64df28ec4a52d6cc23efffbb918eab87ee42600f</Sha>
->>>>>>> 6c3980a4
     </Dependency>
     <Dependency Name="Microsoft.Extensions.DependencyModel" Version="3.1.6">
       <Uri>https://dev.azure.com/dnceng/internal/_git/dotnet-core-setup</Uri>
       <Sha>3acd9b0cd16596bad450c82be08780875a73c05c</Sha>
     </Dependency>
-<<<<<<< HEAD
     <Dependency Name="Microsoft.NETCore.App.Internal" Version="3.1.14-servicing.21153.1">
       <Uri>https://dev.azure.com/dnceng/internal/_git/dotnet-core-setup</Uri>
       <Sha>d0e340e1edfe0e72077fe263d50593a044f9d423</Sha>
@@ -108,15 +97,6 @@
     <Dependency Name="Microsoft.NETCore.Platforms" Version="3.1.5" CoherentParentDependency="Microsoft.NETCore.App.Runtime.win-x64">
       <Uri>https://dev.azure.com/dnceng/internal/_git/dotnet-corefx</Uri>
       <Sha>9f21c83298820c9c42f14ed2bd3af5f6203d75ec</Sha>
-=======
-    <Dependency Name="Microsoft.NETCore.App.Internal" Version="3.1.13-servicing.21116.2">
-      <Uri>https://dev.azure.com/dnceng/internal/_git/dotnet-core-setup</Uri>
-      <Sha>64df28ec4a52d6cc23efffbb918eab87ee42600f</Sha>
-    </Dependency>
-    <Dependency Name="Microsoft.NETCore.Platforms" Version="3.1.5" CoherentParentDependency="Microsoft.NETCore.App.Runtime.win-x64">
-      <Uri>https://dev.azure.com/dnceng/internal/_git/dotnet-corefx</Uri>
-      <Sha>9299d909ff6c03c664a3f9a3ef995a9fa2eeec3e</Sha>
->>>>>>> 6c3980a4
     </Dependency>
     <!-- Keep this dependency at the bottom of ProductDependencies, else it will be picked as the parent for CoherentParentDependencies -->
     <Dependency Name="Microsoft.NETCore.App.Ref" Version="3.1.0" Pinned="true">
