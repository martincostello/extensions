--- conflicted
+++ resolved
@@ -1,23 +1,6 @@
 <?xml version="1.0" encoding="utf-8"?>
 <Dependencies>
   <ProductDependencies>
-<<<<<<< HEAD
-    <Dependency Name="Microsoft.Extensions.CommandLineUtils.Sources" Version="3.0.0-rc1.19452.2">
-      <Uri>https://github.com/aspnet/Extensions</Uri>
-      <Sha>d453b777ba7f342cd3c5397003fafc96ec9a6e06</Sha>
-    </Dependency>
-    <Dependency Name="Microsoft.Extensions.HashCodeCombiner.Sources" Version="3.0.0-rc1.19452.2">
-      <Uri>https://github.com/aspnet/Extensions</Uri>
-      <Sha>d453b777ba7f342cd3c5397003fafc96ec9a6e06</Sha>
-    </Dependency>
-    <Dependency Name="Microsoft.Extensions.NonCapturingTimer.Sources" Version="3.0.0-rc1.19452.2">
-      <Uri>https://github.com/aspnet/Extensions</Uri>
-      <Sha>d453b777ba7f342cd3c5397003fafc96ec9a6e06</Sha>
-    </Dependency>
-    <Dependency Name="Microsoft.Extensions.Logging" Version="3.0.0-rc1.19452.2">
-      <Uri>https://github.com/aspnet/Extensions</Uri>
-      <Sha>d453b777ba7f342cd3c5397003fafc96ec9a6e06</Sha>
-=======
     <Dependency Name="Microsoft.Extensions.CommandLineUtils.Sources" Version="5.0.0-alpha1.19431.4">
       <Uri>https://github.com/aspnet/Extensions</Uri>
       <Sha>3f880fdd5a4d1cfaf4eda6c88bb7748112633914</Sha>
@@ -33,7 +16,6 @@
     <Dependency Name="Microsoft.Extensions.Logging" Version="5.0.0-alpha1.19431.4">
       <Uri>https://github.com/aspnet/Extensions</Uri>
       <Sha>3f880fdd5a4d1cfaf4eda6c88bb7748112633914</Sha>
->>>>>>> 856c2424
     </Dependency>
     <Dependency Name="System.Diagnostics.DiagnosticSource" Version="5.0.0-alpha1.19425.4" CoherentParentDependency="Microsoft.NETCore.App.Runtime.win-x64">
       <Uri>https://github.com/dotnet/corefx</Uri>
@@ -70,15 +52,6 @@
       <Uri>https://github.com/dotnet/corefx</Uri>
       <Sha>ba50ba15d0747d5be1e8bd38ea03a5ba892314bd</Sha>
     </Dependency>
-<<<<<<< HEAD
-    <Dependency Name="Microsoft.AspNetCore.BenchmarkRunner.Sources" Version="3.0.0-rc1.19452.2">
-      <Uri>https://github.com/aspnet/Extensions</Uri>
-      <Sha>d453b777ba7f342cd3c5397003fafc96ec9a6e06</Sha>
-    </Dependency>
-    <Dependency Name="Microsoft.AspNetCore.Testing" Version="3.0.0-rc1.19452.2">
-      <Uri>https://github.com/aspnet/Extensions</Uri>
-      <Sha>d453b777ba7f342cd3c5397003fafc96ec9a6e06</Sha>
-=======
     <Dependency Name="Microsoft.AspNetCore.BenchmarkRunner.Sources" Version="5.0.0-alpha1.19431.4">
       <Uri>https://github.com/aspnet/Extensions</Uri>
       <Sha>3f880fdd5a4d1cfaf4eda6c88bb7748112633914</Sha>
@@ -86,7 +59,6 @@
     <Dependency Name="Microsoft.AspNetCore.Testing" Version="5.0.0-alpha1.19431.4">
       <Uri>https://github.com/aspnet/Extensions</Uri>
       <Sha>3f880fdd5a4d1cfaf4eda6c88bb7748112633914</Sha>
->>>>>>> 856c2424
     </Dependency>
     <Dependency Name="Microsoft.DotNet.Arcade.Sdk" Version="1.0.0-beta.19430.3">
       <Uri>https://github.com/dotnet/arcade</Uri>
