<?xml version="1.0" encoding="utf-8"?>
<!--

  This file is used by automation to update Versions.props and may be used for other purposes, such as
  static analysis to determine the repo dependency graph.  It should only be modified manually when adding
  or removing dependencies. Updating versions should be done using the `darc` command line tool.

  See https://github.com/dotnet/arcade/blob/master/Documentation/Darc.md for instructions on using darc.

-->
<Dependencies>
  <ProductDependencies>
    <Dependency Name="Microsoft.Win32.Registry" Version="5.0.0-rc.1.20417.14">
      <Uri>https://github.com/dotnet/runtime</Uri>
      <Sha>907f7da59b40c80941b02ac2a46650adf3f606bc</Sha>
    </Dependency>
    <Dependency Name="System.ComponentModel.Annotations" Version="5.0.0-rc.1.20417.14">
      <Uri>https://github.com/dotnet/runtime</Uri>
      <Sha>907f7da59b40c80941b02ac2a46650adf3f606bc</Sha>
    </Dependency>
    <Dependency Name="System.Diagnostics.DiagnosticSource" Version="5.0.0-rc.1.20417.14">
      <Uri>https://github.com/dotnet/runtime</Uri>
      <Sha>907f7da59b40c80941b02ac2a46650adf3f606bc</Sha>
    </Dependency>
    <Dependency Name="System.Diagnostics.EventLog" Version="5.0.0-rc.1.20417.14">
      <Uri>https://github.com/dotnet/runtime</Uri>
      <Sha>907f7da59b40c80941b02ac2a46650adf3f606bc</Sha>
    </Dependency>
    <Dependency Name="System.IO.Pipelines" Version="5.0.0-rc.1.20417.14">
      <Uri>https://github.com/dotnet/runtime</Uri>
      <Sha>907f7da59b40c80941b02ac2a46650adf3f606bc</Sha>
    </Dependency>
    <Dependency Name="System.Reflection.Metadata" Version="5.0.0-rc.1.20417.14">
      <Uri>https://github.com/dotnet/runtime</Uri>
      <Sha>907f7da59b40c80941b02ac2a46650adf3f606bc</Sha>
    </Dependency>
<<<<<<< HEAD
    <Dependency Name="System.IO.Pipelines" Version="4.7.2" CoherentParentDependency="Microsoft.NETCore.App.Runtime.win-x64">
      <Uri>https://github.com/dotnet/corefx</Uri>
      <Sha>059a4a19e602494bfbed473dbbb18f2dbfbd0878</Sha>
    </Dependency>
    <Dependency Name="System.Net.Http.WinHttpHandler" Version="4.7.2" CoherentParentDependency="Microsoft.NETCore.App.Runtime.win-x64">
      <Uri>https://github.com/dotnet/corefx</Uri>
      <Sha>620cea9ccf0359993e803c900059932966399584</Sha>
    </Dependency>
    <Dependency Name="System.Net.WebSockets.WebSocketProtocol" Version="4.7.1" CoherentParentDependency="Microsoft.NETCore.App.Runtime.win-x64">
      <Uri>https://github.com/dotnet/corefx</Uri>
      <Sha>059a4a19e602494bfbed473dbbb18f2dbfbd0878 </Sha>
=======
    <Dependency Name="System.Runtime.CompilerServices.Unsafe" Version="5.0.0-rc.1.20417.14">
      <Uri>https://github.com/dotnet/runtime</Uri>
      <Sha>907f7da59b40c80941b02ac2a46650adf3f606bc</Sha>
>>>>>>> 7a0ed37b
    </Dependency>
    <Dependency Name="System.Security.Cryptography.Cng" Version="5.0.0-rc.1.20417.14">
      <Uri>https://github.com/dotnet/runtime</Uri>
      <Sha>907f7da59b40c80941b02ac2a46650adf3f606bc</Sha>
    </Dependency>
<<<<<<< HEAD
    <Dependency Name="System.Runtime.CompilerServices.Unsafe" Version="4.7.1" CoherentParentDependency="Microsoft.NETCore.App.Runtime.win-x64">
      <Uri>https://github.com/dotnet/corefx</Uri>
      <Sha>8a3ffed558ddf943c1efa87d693227722d6af094</Sha>
=======
    <Dependency Name="System.Security.Cryptography.Xml" Version="5.0.0-rc.1.20417.14">
      <Uri>https://github.com/dotnet/runtime</Uri>
      <Sha>907f7da59b40c80941b02ac2a46650adf3f606bc</Sha>
>>>>>>> 7a0ed37b
    </Dependency>
    <Dependency Name="System.ServiceProcess.ServiceController" Version="5.0.0-rc.1.20417.14">
      <Uri>https://github.com/dotnet/runtime</Uri>
      <Sha>907f7da59b40c80941b02ac2a46650adf3f606bc</Sha>
    </Dependency>
    <Dependency Name="System.Text.Encodings.Web" Version="5.0.0-rc.1.20417.14">
      <Uri>https://github.com/dotnet/runtime</Uri>
      <Sha>907f7da59b40c80941b02ac2a46650adf3f606bc</Sha>
    </Dependency>
    <Dependency Name="System.Text.Json" Version="5.0.0-rc.1.20417.14">
      <Uri>https://github.com/dotnet/runtime</Uri>
      <Sha>907f7da59b40c80941b02ac2a46650adf3f606bc</Sha>
    </Dependency>
    <Dependency Name="Microsoft.Extensions.Caching.Abstractions" Version="5.0.0-rc.1.20417.14">
      <Uri>https://github.com/dotnet/runtime</Uri>
      <Sha>907f7da59b40c80941b02ac2a46650adf3f606bc</Sha>
    </Dependency>
    <Dependency Name="Microsoft.Extensions.Caching.Memory" Version="5.0.0-rc.1.20417.14">
      <Uri>https://github.com/dotnet/runtime</Uri>
      <Sha>907f7da59b40c80941b02ac2a46650adf3f606bc</Sha>
    </Dependency>
    <Dependency Name="Microsoft.Extensions.Configuration.Abstractions" Version="5.0.0-rc.1.20417.14">
      <Uri>https://github.com/dotnet/runtime</Uri>
      <Sha>907f7da59b40c80941b02ac2a46650adf3f606bc</Sha>
    </Dependency>
    <Dependency Name="Microsoft.Extensions.Configuration.Binder" Version="5.0.0-rc.1.20417.14">
      <Uri>https://github.com/dotnet/runtime</Uri>
      <Sha>907f7da59b40c80941b02ac2a46650adf3f606bc</Sha>
    </Dependency>
    <Dependency Name="Microsoft.Extensions.Configuration.CommandLine" Version="5.0.0-rc.1.20417.14">
      <Uri>https://github.com/dotnet/runtime</Uri>
      <Sha>907f7da59b40c80941b02ac2a46650adf3f606bc</Sha>
    </Dependency>
    <Dependency Name="Microsoft.Extensions.Configuration.EnvironmentVariables" Version="5.0.0-rc.1.20417.14">
      <Uri>https://github.com/dotnet/runtime</Uri>
      <Sha>907f7da59b40c80941b02ac2a46650adf3f606bc</Sha>
    </Dependency>
    <Dependency Name="Microsoft.Extensions.Configuration.FileExtensions" Version="5.0.0-rc.1.20417.14">
      <Uri>https://github.com/dotnet/runtime</Uri>
      <Sha>907f7da59b40c80941b02ac2a46650adf3f606bc</Sha>
    </Dependency>
    <Dependency Name="Microsoft.Extensions.Configuration.Ini" Version="5.0.0-rc.1.20417.14">
      <Uri>https://github.com/dotnet/runtime</Uri>
      <Sha>907f7da59b40c80941b02ac2a46650adf3f606bc</Sha>
    </Dependency>
    <Dependency Name="Microsoft.Extensions.Configuration.Json" Version="5.0.0-rc.1.20417.14">
      <Uri>https://github.com/dotnet/runtime</Uri>
      <Sha>907f7da59b40c80941b02ac2a46650adf3f606bc</Sha>
    </Dependency>
    <Dependency Name="Microsoft.Extensions.Configuration.UserSecrets" Version="5.0.0-rc.1.20417.14">
      <Uri>https://github.com/dotnet/runtime</Uri>
      <Sha>907f7da59b40c80941b02ac2a46650adf3f606bc</Sha>
    </Dependency>
    <Dependency Name="Microsoft.Extensions.Configuration.Xml" Version="5.0.0-rc.1.20417.14">
      <Uri>https://github.com/dotnet/runtime</Uri>
      <Sha>907f7da59b40c80941b02ac2a46650adf3f606bc</Sha>
    </Dependency>
    <Dependency Name="Microsoft.Extensions.Configuration" Version="5.0.0-rc.1.20417.14">
      <Uri>https://github.com/dotnet/runtime</Uri>
      <Sha>907f7da59b40c80941b02ac2a46650adf3f606bc</Sha>
    </Dependency>
    <Dependency Name="Microsoft.Extensions.DependencyInjection.Abstractions" Version="5.0.0-rc.1.20417.14">
      <Uri>https://github.com/dotnet/runtime</Uri>
      <Sha>907f7da59b40c80941b02ac2a46650adf3f606bc</Sha>
    </Dependency>
    <Dependency Name="Microsoft.Extensions.DependencyInjection" Version="5.0.0-rc.1.20417.14">
      <Uri>https://github.com/dotnet/runtime</Uri>
      <Sha>907f7da59b40c80941b02ac2a46650adf3f606bc</Sha>
    </Dependency>
    <Dependency Name="Microsoft.Extensions.FileProviders.Abstractions" Version="5.0.0-rc.1.20417.14">
      <Uri>https://github.com/dotnet/runtime</Uri>
      <Sha>907f7da59b40c80941b02ac2a46650adf3f606bc</Sha>
    </Dependency>
    <Dependency Name="Microsoft.Extensions.FileProviders.Composite" Version="5.0.0-rc.1.20417.14">
      <Uri>https://github.com/dotnet/runtime</Uri>
      <Sha>907f7da59b40c80941b02ac2a46650adf3f606bc</Sha>
    </Dependency>
    <Dependency Name="Microsoft.Extensions.FileProviders.Physical" Version="5.0.0-rc.1.20417.14">
      <Uri>https://github.com/dotnet/runtime</Uri>
      <Sha>907f7da59b40c80941b02ac2a46650adf3f606bc</Sha>
    </Dependency>
    <Dependency Name="Microsoft.Extensions.FileSystemGlobbing" Version="5.0.0-rc.1.20417.14">
      <Uri>https://github.com/dotnet/runtime</Uri>
      <Sha>907f7da59b40c80941b02ac2a46650adf3f606bc</Sha>
    </Dependency>
    <Dependency Name="Microsoft.Extensions.Primitives" Version="5.0.0-rc.1.20417.14">
      <Uri>https://github.com/dotnet/runtime</Uri>
      <Sha>907f7da59b40c80941b02ac2a46650adf3f606bc</Sha>
    </Dependency>
    <Dependency Name="Microsoft.Extensions.Hosting.Abstractions" Version="5.0.0-rc.1.20417.14">
      <Uri>https://github.com/dotnet/runtime</Uri>
      <Sha>907f7da59b40c80941b02ac2a46650adf3f606bc</Sha>
    </Dependency>
    <Dependency Name="Microsoft.Extensions.Hosting" Version="5.0.0-rc.1.20417.14">
      <Uri>https://github.com/dotnet/runtime</Uri>
      <Sha>907f7da59b40c80941b02ac2a46650adf3f606bc</Sha>
    </Dependency>
    <Dependency Name="Microsoft.Extensions.Http" Version="5.0.0-rc.1.20417.14">
      <Uri>https://github.com/dotnet/runtime</Uri>
      <Sha>907f7da59b40c80941b02ac2a46650adf3f606bc</Sha>
    </Dependency>
    <Dependency Name="Microsoft.Extensions.Logging.Abstractions" Version="5.0.0-rc.1.20417.14">
      <Uri>https://github.com/dotnet/runtime</Uri>
      <Sha>907f7da59b40c80941b02ac2a46650adf3f606bc</Sha>
    </Dependency>
    <Dependency Name="Microsoft.Extensions.Logging.Configuration" Version="5.0.0-rc.1.20417.14">
      <Uri>https://github.com/dotnet/runtime</Uri>
      <Sha>907f7da59b40c80941b02ac2a46650adf3f606bc</Sha>
    </Dependency>
    <Dependency Name="Microsoft.Extensions.Logging.Console" Version="5.0.0-rc.1.20417.14">
      <Uri>https://github.com/dotnet/runtime</Uri>
      <Sha>907f7da59b40c80941b02ac2a46650adf3f606bc</Sha>
    </Dependency>
    <Dependency Name="Microsoft.Extensions.Logging.Debug" Version="5.0.0-rc.1.20417.14">
      <Uri>https://github.com/dotnet/runtime</Uri>
      <Sha>907f7da59b40c80941b02ac2a46650adf3f606bc</Sha>
    </Dependency>
    <Dependency Name="Microsoft.Extensions.Logging.EventLog" Version="5.0.0-rc.1.20417.14">
      <Uri>https://github.com/dotnet/runtime</Uri>
      <Sha>907f7da59b40c80941b02ac2a46650adf3f606bc</Sha>
    </Dependency>
    <Dependency Name="Microsoft.Extensions.Logging.EventSource" Version="5.0.0-rc.1.20417.14">
      <Uri>https://github.com/dotnet/runtime</Uri>
      <Sha>907f7da59b40c80941b02ac2a46650adf3f606bc</Sha>
    </Dependency>
    <Dependency Name="Microsoft.Extensions.Logging.TraceSource" Version="5.0.0-rc.1.20417.14">
      <Uri>https://github.com/dotnet/runtime</Uri>
      <Sha>907f7da59b40c80941b02ac2a46650adf3f606bc</Sha>
    </Dependency>
    <Dependency Name="Microsoft.Extensions.Logging" Version="5.0.0-rc.1.20417.14">
      <Uri>https://github.com/dotnet/runtime</Uri>
      <Sha>907f7da59b40c80941b02ac2a46650adf3f606bc</Sha>
    </Dependency>
    <Dependency Name="Microsoft.Extensions.Options.ConfigurationExtensions" Version="5.0.0-rc.1.20417.14">
      <Uri>https://github.com/dotnet/runtime</Uri>
      <Sha>907f7da59b40c80941b02ac2a46650adf3f606bc</Sha>
    </Dependency>
    <Dependency Name="Microsoft.Extensions.Options.DataAnnotations" Version="5.0.0-rc.1.20417.14">
      <Uri>https://github.com/dotnet/runtime</Uri>
      <Sha>907f7da59b40c80941b02ac2a46650adf3f606bc</Sha>
    </Dependency>
    <Dependency Name="Microsoft.Extensions.Options" Version="5.0.0-rc.1.20417.14">
      <Uri>https://github.com/dotnet/runtime</Uri>
      <Sha>907f7da59b40c80941b02ac2a46650adf3f606bc</Sha>
    </Dependency>
    <Dependency Name="Microsoft.NETCore.App.Ref" Version="5.0.0-rc.1.20417.14">
      <Uri>https://github.com/dotnet/runtime</Uri>
      <Sha>907f7da59b40c80941b02ac2a46650adf3f606bc</Sha>
    </Dependency>
    <Dependency Name="System.Threading.Channels" Version="4.7.1" CoherentParentDependency="Microsoft.NETCore.App.Runtime.win-x64">
      <Uri>https://github.com/dotnet/corefx</Uri>
      <Sha>059a4a19e602494bfbed473dbbb18f2dbfbd0878</Sha>
    </Dependency>
    <!--
         Win-x64 is used here because we have picked an arbitrary runtime identifier to flow the version of the latest NETCore.App runtime.
         All Runtime.$rid packages should have the same version.
    -->
<<<<<<< HEAD
    <Dependency Name="Microsoft.NETCore.App.Runtime.win-x64" Version="3.1.8">
      <Uri>https://github.com/dotnet/core-setup</Uri>
      <Sha>f375e037fec56a07f0cb8cde2c1ac60e8e1e5bb2</Sha>
=======
    <Dependency Name="Microsoft.NETCore.App.Runtime.win-x64" Version="5.0.0-rc.1.20417.14">
      <Uri>https://github.com/dotnet/runtime</Uri>
      <Sha>907f7da59b40c80941b02ac2a46650adf3f606bc</Sha>
>>>>>>> 7a0ed37b
    </Dependency>
    <Dependency Name="Microsoft.NETCore.App.Internal" Version="5.0.0-rc.1.20417.14">
      <Uri>https://github.com/dotnet/runtime</Uri>
      <Sha>907f7da59b40c80941b02ac2a46650adf3f606bc</Sha>
    </Dependency>
<<<<<<< HEAD
    <Dependency Name="Microsoft.NETCore.App.Internal" Version="3.1.8-servicing.20415.1">
      <Uri>https://github.com/dotnet/core-setup</Uri>
      <Sha>f375e037fec56a07f0cb8cde2c1ac60e8e1e5bb2</Sha>
    </Dependency>
    <Dependency Name="Microsoft.NETCore.Platforms" Version="3.1.2" CoherentParentDependency="Microsoft.NETCore.App.Runtime.win-x64">
      <Uri>https://dev.azure.com/dnceng/internal/_git/dotnet-corefx</Uri>
      <Sha>36b8b8e26a8e2e06e000f59e19910d117bf0025b</Sha>
    </Dependency>
    <!-- Keep this dependency at the bottom of ProductDependencies, else it will be picked as the parent for CoherentParentDependencies -->
    <Dependency Name="Microsoft.NETCore.App.Ref" Version="3.1.0" Pinned="true">
      <Uri>https://github.com/dotnet/core-setup</Uri>
      <Sha>65f04fb6db7a5e198d05dbebd5c4ad21eb018f89</Sha>
    </Dependency>
    <Dependency Name="NETStandard.Library.Ref" Version="2.1.0" Pinned="true">
      <Uri>https://github.com/dotnet/core-setup</Uri>
      <Sha>7d57652f33493fa022125b7f63aad0d70c52d810</Sha>
=======
    <Dependency Name="Microsoft.Bcl.AsyncInterfaces" Version="1.0.0" Pinned="true">
      <Uri>https://github.com/dotnet/corefx</Uri>
      <Sha>4ac4c0367003fe3973a3648eb0715ddb0e3bbcea</Sha>
>>>>>>> 7a0ed37b
    </Dependency>
  </ProductDependencies>
  <ToolsetDependencies>
    <Dependency Name="Microsoft.DotNet.Arcade.Sdk" Version="5.0.0-beta.20417.6">
      <Uri>https://github.com/dotnet/arcade</Uri>
      <Sha>83fda4b3f6d93e713749fd1b27c4a6d40b118b13</Sha>
    </Dependency>
    <Dependency Name="Microsoft.DotNet.GenAPI" Version="5.0.0-beta.20417.6">
      <Uri>https://github.com/dotnet/arcade</Uri>
      <Sha>83fda4b3f6d93e713749fd1b27c4a6d40b118b13</Sha>
    </Dependency>
    <Dependency Name="Microsoft.DotNet.Helix.Sdk" Version="5.0.0-beta.20417.6">
      <Uri>https://github.com/dotnet/arcade</Uri>
      <Sha>83fda4b3f6d93e713749fd1b27c4a6d40b118b13</Sha>
    </Dependency>
    <Dependency Name="Microsoft.NETCore.Platforms" Version="5.0.0-rc.1.20417.14">
      <Uri>https://github.com/dotnet/runtime</Uri>
      <Sha>907f7da59b40c80941b02ac2a46650adf3f606bc</Sha>
    </Dependency>
    <Dependency Name="Microsoft.Net.Compilers.Toolset" Version="3.8.0-3.20416.3">
      <Uri>https://github.com/dotnet/roslyn</Uri>
      <Sha>3b2b7420f63b903fd3b1d9c559ffdd766cdf2880</Sha>
    </Dependency>
  </ToolsetDependencies>
</Dependencies><|MERGE_RESOLUTION|>--- conflicted
+++ resolved
@@ -34,37 +34,17 @@
       <Uri>https://github.com/dotnet/runtime</Uri>
       <Sha>907f7da59b40c80941b02ac2a46650adf3f606bc</Sha>
     </Dependency>
-<<<<<<< HEAD
-    <Dependency Name="System.IO.Pipelines" Version="4.7.2" CoherentParentDependency="Microsoft.NETCore.App.Runtime.win-x64">
-      <Uri>https://github.com/dotnet/corefx</Uri>
-      <Sha>059a4a19e602494bfbed473dbbb18f2dbfbd0878</Sha>
-    </Dependency>
-    <Dependency Name="System.Net.Http.WinHttpHandler" Version="4.7.2" CoherentParentDependency="Microsoft.NETCore.App.Runtime.win-x64">
-      <Uri>https://github.com/dotnet/corefx</Uri>
-      <Sha>620cea9ccf0359993e803c900059932966399584</Sha>
-    </Dependency>
-    <Dependency Name="System.Net.WebSockets.WebSocketProtocol" Version="4.7.1" CoherentParentDependency="Microsoft.NETCore.App.Runtime.win-x64">
-      <Uri>https://github.com/dotnet/corefx</Uri>
-      <Sha>059a4a19e602494bfbed473dbbb18f2dbfbd0878 </Sha>
-=======
     <Dependency Name="System.Runtime.CompilerServices.Unsafe" Version="5.0.0-rc.1.20417.14">
       <Uri>https://github.com/dotnet/runtime</Uri>
       <Sha>907f7da59b40c80941b02ac2a46650adf3f606bc</Sha>
->>>>>>> 7a0ed37b
     </Dependency>
     <Dependency Name="System.Security.Cryptography.Cng" Version="5.0.0-rc.1.20417.14">
       <Uri>https://github.com/dotnet/runtime</Uri>
       <Sha>907f7da59b40c80941b02ac2a46650adf3f606bc</Sha>
     </Dependency>
-<<<<<<< HEAD
-    <Dependency Name="System.Runtime.CompilerServices.Unsafe" Version="4.7.1" CoherentParentDependency="Microsoft.NETCore.App.Runtime.win-x64">
-      <Uri>https://github.com/dotnet/corefx</Uri>
-      <Sha>8a3ffed558ddf943c1efa87d693227722d6af094</Sha>
-=======
     <Dependency Name="System.Security.Cryptography.Xml" Version="5.0.0-rc.1.20417.14">
       <Uri>https://github.com/dotnet/runtime</Uri>
       <Sha>907f7da59b40c80941b02ac2a46650adf3f606bc</Sha>
->>>>>>> 7a0ed37b
     </Dependency>
     <Dependency Name="System.ServiceProcess.ServiceController" Version="5.0.0-rc.1.20417.14">
       <Uri>https://github.com/dotnet/runtime</Uri>
@@ -222,42 +202,17 @@
          Win-x64 is used here because we have picked an arbitrary runtime identifier to flow the version of the latest NETCore.App runtime.
          All Runtime.$rid packages should have the same version.
     -->
-<<<<<<< HEAD
-    <Dependency Name="Microsoft.NETCore.App.Runtime.win-x64" Version="3.1.8">
-      <Uri>https://github.com/dotnet/core-setup</Uri>
-      <Sha>f375e037fec56a07f0cb8cde2c1ac60e8e1e5bb2</Sha>
-=======
     <Dependency Name="Microsoft.NETCore.App.Runtime.win-x64" Version="5.0.0-rc.1.20417.14">
       <Uri>https://github.com/dotnet/runtime</Uri>
       <Sha>907f7da59b40c80941b02ac2a46650adf3f606bc</Sha>
->>>>>>> 7a0ed37b
     </Dependency>
     <Dependency Name="Microsoft.NETCore.App.Internal" Version="5.0.0-rc.1.20417.14">
       <Uri>https://github.com/dotnet/runtime</Uri>
       <Sha>907f7da59b40c80941b02ac2a46650adf3f606bc</Sha>
     </Dependency>
-<<<<<<< HEAD
-    <Dependency Name="Microsoft.NETCore.App.Internal" Version="3.1.8-servicing.20415.1">
-      <Uri>https://github.com/dotnet/core-setup</Uri>
-      <Sha>f375e037fec56a07f0cb8cde2c1ac60e8e1e5bb2</Sha>
-    </Dependency>
-    <Dependency Name="Microsoft.NETCore.Platforms" Version="3.1.2" CoherentParentDependency="Microsoft.NETCore.App.Runtime.win-x64">
-      <Uri>https://dev.azure.com/dnceng/internal/_git/dotnet-corefx</Uri>
-      <Sha>36b8b8e26a8e2e06e000f59e19910d117bf0025b</Sha>
-    </Dependency>
-    <!-- Keep this dependency at the bottom of ProductDependencies, else it will be picked as the parent for CoherentParentDependencies -->
-    <Dependency Name="Microsoft.NETCore.App.Ref" Version="3.1.0" Pinned="true">
-      <Uri>https://github.com/dotnet/core-setup</Uri>
-      <Sha>65f04fb6db7a5e198d05dbebd5c4ad21eb018f89</Sha>
-    </Dependency>
-    <Dependency Name="NETStandard.Library.Ref" Version="2.1.0" Pinned="true">
-      <Uri>https://github.com/dotnet/core-setup</Uri>
-      <Sha>7d57652f33493fa022125b7f63aad0d70c52d810</Sha>
-=======
     <Dependency Name="Microsoft.Bcl.AsyncInterfaces" Version="1.0.0" Pinned="true">
       <Uri>https://github.com/dotnet/corefx</Uri>
       <Sha>4ac4c0367003fe3973a3648eb0715ddb0e3bbcea</Sha>
->>>>>>> 7a0ed37b
     </Dependency>
   </ProductDependencies>
   <ToolsetDependencies>
