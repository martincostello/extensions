variables:
  - group: AzureDevOps-Artifact-Feeds-Pats
  - group: DotNet-Blob-Feed
  - group: DotNet-DotNetCli-Storage
  - group: DotNet-MSRC-Storage
  - group: Publish-Build-Assets
<<<<<<< HEAD

=======
    
>>>>>>> 68bacd13
  # .NET Core 3.1 Dev
  - name: PublicDevRelease_31_Channel_Id
    value: 128

  # .NET Core 5 Dev
  - name: NetCore_5_Dev_Channel_Id
    value: 131

  # .NET Eng - Validation
  - name: Net_Eng_Validation_Channel_Id
    value: 9

  # .NET Eng - Latest
  - name: Net_Eng_Latest_Channel_Id
    value: 2

  # .NET 3 Eng - Validation
  - name: NET_3_Eng_Validation_Channel_Id
    value: 390

  # .NET 3 Eng
  - name: NetCore_3_Tools_Channel_Id
    value: 344

  # .NET Core 3.0 Internal Servicing
  - name: InternalServicing_30_Channel_Id
    value: 184

  # .NET Core 3.0 Release
  - name: PublicRelease_30_Channel_Id
    value: 19

  # .NET Core 3.1 Release
  - name: PublicRelease_31_Channel_Id
    value: 129

  # General Testing
  - name: GeneralTesting_Channel_Id
    value: 529

  # .NET Core 3.1 Blazor Features
  - name: NetCore_31_Blazor_Features_Channel_Id
    value: 531

  # Whether the build is internal or not
  - name: IsInternalBuild
    value: ${{ and(ne(variables['System.TeamProject'], 'public'), contains(variables['Build.SourceBranch'], 'internal')) }}

  # Default Maestro++ API Endpoint and API Version
  - name: MaestroApiEndPoint
    value: "https://maestro-prod.westus2.cloudapp.azure.com"
  - name: MaestroApiAccessToken
    value: $(MaestroAccessToken)
  - name: MaestroApiVersion
    value: "2019-01-16"

  - name: SourceLinkCLIVersion
    value: 3.0.0
  - name: SymbolToolVersion
    value: 1.0.1

  # Feed Configurations
  # These should include the suffix "/index.json"

  # Default locations for Installers and checksums
  # Public Locations
  - name: ChecksumsBlobFeedUrl
    value: https://dotnetclichecksums.blob.core.windows.net/dotnet/index.json
  - name: InstallersBlobFeedUrl
    value: https://dotnetcli.blob.core.windows.net/dotnet/index.json

  # Private Locations
  - name: InternalChecksumsBlobFeedUrl
    value: https://dotnetclichecksumsmsrc.blob.core.windows.net/dotnet/index.json
  - name: InternalChecksumsBlobFeedKey
    value: $(dotnetclichecksumsmsrc-storage-key)

  - name: InternalInstallersBlobFeedUrl
    value: https://dotnetclimsrc.blob.core.windows.net/dotnet/index.json
  - name: InternalInstallersBlobFeedKey
    value: $(dotnetclimsrc-access-key)<|MERGE_RESOLUTION|>--- conflicted
+++ resolved
@@ -4,11 +4,7 @@
   - group: DotNet-DotNetCli-Storage
   - group: DotNet-MSRC-Storage
   - group: Publish-Build-Assets
-<<<<<<< HEAD
-
-=======
     
->>>>>>> 68bacd13
   # .NET Core 3.1 Dev
   - name: PublicDevRelease_31_Channel_Id
     value: 128
