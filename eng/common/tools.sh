--- conflicted
+++ resolved
@@ -220,11 +220,8 @@
           Write-PipelineTelemetryError -category 'InitializeToolset' "Failed to install dotnet SDK from custom location '$runtimeSourceFeed' (exit code '$exit_code')."
           ExitWithExitCode $exit_code
         }
-<<<<<<< HEAD
-=======
       else
         ExitWithExitCode $exit_code
->>>>>>> 82c5772d
       fi
     fi
   }
