<Project ToolsVersion="4.0" xmlns="http://schemas.microsoft.com/developer/msbuild/2003">
  <!-- Opt-in arcade features -->
  <PropertyGroup>
    <UsingToolVSSDK>true</UsingToolVSSDK>
    <MicrosoftVSSDKBuildToolsVersion>15.9.3032</MicrosoftVSSDKBuildToolsVersion>
    <!-- Use .NET Framework reference assemblies from a nuget package so machine-global targeting packs do not need to be installed. -->
    <UsingToolNetFrameworkReferenceAssemblies>true</UsingToolNetFrameworkReferenceAssemblies>
    <UsingToolSymbolUploader>true</UsingToolSymbolUploader>
  </PropertyGroup>
  <!-- Opt out Arcade features -->
  <PropertyGroup>
    <UsingToolXliff>false</UsingToolXliff>
  </PropertyGroup>
  <!-- Versioning for assemblies/packages -->
  <PropertyGroup>
    <MajorVersion>3</MajorVersion>
<<<<<<< HEAD
    <MinorVersion>0</MinorVersion>
    <PatchVersion>1</PatchVersion>
    <PreReleaseVersionLabel>servicing</PreReleaseVersionLabel>
    <!--
        When StabilizePackageVersion is set to 'true', this branch will produce stable outputs for 'Shipping' packages
    -->
    <StabilizePackageVersion Condition="'$(StabilizePackageVersion)' == ''">false</StabilizePackageVersion>
    <DotNetFinalVersionKind Condition="'$(StabilizePackageVersion)' == 'true'">release</DotNetFinalVersionKind>
=======
    <MinorVersion>1</MinorVersion>
    <PatchVersion>0</PatchVersion>
    <PreReleaseVersionLabel>preview1</PreReleaseVersionLabel>
    <DefaultNetCoreTargetFramework>netcoreapp$(MajorVersion).$(MinorVersion)</DefaultNetCoreTargetFramework>
>>>>>>> bd71bcf8
  </PropertyGroup>
  <!--
    Versioning for tooling releases.

    Note: Using $(OfficialBuildId) because the other version-related properties are defined yet when this is
    imported. This OK because we want to just have an obvious salt for a local build.
  -->
  <PropertyGroup>
    <VsixVersionPrefix>16.1.0</VsixVersionPrefix>
    <AddinVersion>8.0</AddinVersion>
    <AddinVersion Condition="'$(OfficialBuildId)' != ''">$(AddinVersion).$(OfficialBuildId)</AddinVersion>
    <AddinVersion Condition="'$(OfficialBuildId)' == ''">$(AddinVersion).42424242.42</AddinVersion>
  </PropertyGroup>
  <!--

    These versions should ONLY be updated by automation.

    DO NOT UPDATE THESE MANUALLY. Use the `darc` command line tool to update this file so it stays in sync with
    Version.Details.xml.

    See https://github.com/dotnet/arcade/blob/master/Documentation/Darc.md for instructions on using darc.

  -->
  <PropertyGroup Label="Automated">
    <MicrosoftAspNetCoreBenchmarkRunnerSourcesPackageVersion>3.1.0-preview1.19473.2</MicrosoftAspNetCoreBenchmarkRunnerSourcesPackageVersion>
    <MicrosoftAspNetCoreTestingPackageVersion>3.1.0-preview1.19473.2</MicrosoftAspNetCoreTestingPackageVersion>
    <MicrosoftExtensionsCommandLineUtilsSourcesPackageVersion>3.1.0-preview1.19473.2</MicrosoftExtensionsCommandLineUtilsSourcesPackageVersion>
    <MicrosoftExtensionsDependencyModelPackageVersion>3.1.0-preview1.19470.9</MicrosoftExtensionsDependencyModelPackageVersion>
    <MicrosoftExtensionsHashCodeCombinerSourcesPackageVersion>3.1.0-preview1.19473.2</MicrosoftExtensionsHashCodeCombinerSourcesPackageVersion>
    <MicrosoftExtensionsLoggingPackageVersion>3.1.0-preview1.19473.2</MicrosoftExtensionsLoggingPackageVersion>
    <MicrosoftExtensionsNonCapturingTimerSourcesPackageVersion>3.1.0-preview1.19473.2</MicrosoftExtensionsNonCapturingTimerSourcesPackageVersion>
    <MicrosoftNETCoreAppRefPackageVersion>3.1.0-preview1.19470.9</MicrosoftNETCoreAppRefPackageVersion>
    <MicrosoftNETCoreAppRuntimewinx64PackageVersion>3.1.0-preview1.19470.9</MicrosoftNETCoreAppRuntimewinx64PackageVersion>
    <MicrosoftNETCorePlatformsPackageVersion>3.1.0-preview1.19463.3</MicrosoftNETCorePlatformsPackageVersion>
    <SystemDiagnosticsDiagnosticSourcePackageVersion>4.7.0-preview1.19463.3</SystemDiagnosticsDiagnosticSourcePackageVersion>
    <SystemTextEncodingsWebPackageVersion>4.7.0-preview1.19463.3</SystemTextEncodingsWebPackageVersion>
    <SystemReflectionMetadataPackageVersion>1.8.0-preview1.19463.3</SystemReflectionMetadataPackageVersion>
    <!-- Packages from dotnet/roslyn -->
    <MicrosoftNetCompilersToolsetPackageVersion>3.4.0-beta2-19462-08</MicrosoftNetCompilersToolsetPackageVersion>
  </PropertyGroup>
  <PropertyGroup Label="Dependency version settings">
    <!--
      Win-x64 is used here because we have picked an arbitrary runtime identifier to flow the version of the latest NETCore.App runtime.
      All Runtime.$rid packages should have the same version.
    -->
    <MicrosoftNETCoreAppRuntimeVersion>$(MicrosoftNETCoreAppRuntimewinx64PackageVersion)</MicrosoftNETCoreAppRuntimeVersion>
  </PropertyGroup>
  <!--

    ^^^^^^^^^^
    SEE NOTE ABOVE.

    Versions above this comment are updated automatically. Don't change them manually.

    Versions below this comment are not managed by automation and can be changed as needed.
  -->
  <PropertyGroup Label="Manual">
    <BenchmarkDotNetPackageVersion>0.10.13</BenchmarkDotNetPackageVersion>
    <MicrosoftBuildFrameworkPackageVersion>15.8.166</MicrosoftBuildFrameworkPackageVersion>
    <MicrosoftBuildLocatorPackageVersion>1.2.6</MicrosoftBuildLocatorPackageVersion>
    <MicrosoftBuildPackageVersion>15.8.166</MicrosoftBuildPackageVersion>
    <MicrosoftBuildUtilitiesCorePackageVersion>15.8.166</MicrosoftBuildUtilitiesCorePackageVersion>
    <MicrosoftCodeAnalysisCommonPackageVersion>3.3.0</MicrosoftCodeAnalysisCommonPackageVersion>
    <MicrosoftCodeAnalysisCSharpPackageVersion>3.3.0</MicrosoftCodeAnalysisCSharpPackageVersion>
    <MicrosoftCodeAnalysisWorkspacesCommonPackageVersion>3.3.0</MicrosoftCodeAnalysisWorkspacesCommonPackageVersion>
    <MicrosoftNETCoreApp31PackageVersion>$(MicrosoftNETCoreAppRuntimewinx64PackageVersion)</MicrosoftNETCoreApp31PackageVersion>
    <MicrosoftNETFrameworkReferenceAssemblies>1.0.0-alpha-5</MicrosoftNETFrameworkReferenceAssemblies>
    <MicrosoftNetRoslynDiagnosticsPackageVersion>2.6.3</MicrosoftNetRoslynDiagnosticsPackageVersion>
    <MicrosoftVisualStudioComponentModelHostPackageVersion>16.0.467</MicrosoftVisualStudioComponentModelHostPackageVersion>
    <MicrosoftVisualStudioImageCatalogPackageVersion>16.0.28727</MicrosoftVisualStudioImageCatalogPackageVersion>
    <MicrosoftVisualStudioEditorPackageVersion>16.0.467</MicrosoftVisualStudioEditorPackageVersion>
    <MicrosoftVisualStudioLanguagePackageVersion>16.0.467</MicrosoftVisualStudioLanguagePackageVersion>
    <MicrosoftVisualStudioLanguageIntellisensePackageVersion>16.0.467</MicrosoftVisualStudioLanguageIntellisensePackageVersion>
    <MicrosoftVisualStudioLiveSharePackageVersion>0.3.1074</MicrosoftVisualStudioLiveSharePackageVersion>
    <MicrosoftVisualStudioOLEInteropPackageVersion>7.10.6071</MicrosoftVisualStudioOLEInteropPackageVersion>
    <MicrosoftVisualStudioProjectSystemAnalyzersPackageVersion>16.0.201-pre-g7d366164d0</MicrosoftVisualStudioProjectSystemAnalyzersPackageVersion>
    <MicrosoftVisualStudioProjectSystemManagedVSPackageVersion>3.0.0-beta1-63607-01</MicrosoftVisualStudioProjectSystemManagedVSPackageVersion>
    <MicrosoftVisualStudioProjectSystemSDKPackageVersion>16.0.201-pre-g7d366164d0</MicrosoftVisualStudioProjectSystemSDKPackageVersion>
    <MicrosoftVisualStudioSDKAnalyzersVersion>15.8.36</MicrosoftVisualStudioSDKAnalyzersVersion>
    <MicrosoftVisualStudioShell150PackageVersion>16.0.28729</MicrosoftVisualStudioShell150PackageVersion>
    <MicrosoftVisualStudioShellInterop100PackageVersion>10.0.30320</MicrosoftVisualStudioShellInterop100PackageVersion>
    <MicrosoftVisualStudioShellInterop110PackageVersion>11.0.61031</MicrosoftVisualStudioShellInterop110PackageVersion>
    <MicrosoftVisualStudioShellInterop120PackageVersion>12.0.30111</MicrosoftVisualStudioShellInterop120PackageVersion>
    <MicrosoftVisualStudioShellInterop80PackageVersion>8.0.50728</MicrosoftVisualStudioShellInterop80PackageVersion>
    <MicrosoftVisualStudioShellInterop90PackageVersion>9.0.30730</MicrosoftVisualStudioShellInterop90PackageVersion>
    <MicrosoftVisualStudioShellInteropPackageVersion>7.10.6072</MicrosoftVisualStudioShellInteropPackageVersion>
    <MicrosoftVisualStudioTextUIPackageVersion>16.0.177-g0ae5fa46a1</MicrosoftVisualStudioTextUIPackageVersion>
    <MicrosoftVisualStudioThreadingPackageVersion>16.3.13</MicrosoftVisualStudioThreadingPackageVersion>
    <MonoAddinsPackageVersion>1.3.8</MonoAddinsPackageVersion>
    <MonoDevelopSdkPackageVersion>1.0.10</MonoDevelopSdkPackageVersion>
    <MoqPackageVersion>4.10.0</MoqPackageVersion>
    <!-- STOP!!! We need to reference the version of JSON that our HOSTS supprt. -->
    <NewtonsoftJsonPackageVersion>9.0.1</NewtonsoftJsonPackageVersion>
    <OmniSharpExtensionsLanguageServerPackageVersion>0.13.1</OmniSharpExtensionsLanguageServerPackageVersion>
    <OmniSharpMSBuildPackageVersion>1.33.0</OmniSharpMSBuildPackageVersion>
    <VS_NewtonsoftJsonPackageVersion>12.0.1</VS_NewtonsoftJsonPackageVersion>
    <VSMAC_NewtonsoftJsonPackageVersion>10.0.3</VSMAC_NewtonsoftJsonPackageVersion>
    <TEST_NewtonsoftJsonPackageVersion>12.0.1</TEST_NewtonsoftJsonPackageVersion>
    <StreamJsonRpcPackageVersion>2.0.167</StreamJsonRpcPackageVersion>
    <VSIX_MicrosoftVisualStudioTelemetryPackageVersion>16.0.4-master</VSIX_MicrosoftVisualStudioTelemetryPackageVersion>
    <VSIX_MicrosoftCodeAnalysisAnalyzersPackageVersion>2.9.4</VSIX_MicrosoftCodeAnalysisAnalyzersPackageVersion>
    <VSIX_MicrosoftCodeAnalysisPackageVersion>3.3.0</VSIX_MicrosoftCodeAnalysisPackageVersion>
    <VSIX_MicrosoftCodeAnalysisCommonPackageVersion>3.3.0</VSIX_MicrosoftCodeAnalysisCommonPackageVersion>
    <VSIX_MicrosoftCodeAnalysisCSharpFeaturesPackageVersion>3.3.0</VSIX_MicrosoftCodeAnalysisCSharpFeaturesPackageVersion>
    <VSIX_MicrosoftCodeAnalysisCSharpPackageVersion>3.3.0</VSIX_MicrosoftCodeAnalysisCSharpPackageVersion>
    <VSIX_MicrosoftCodeAnalysisCSharpWorkspacesPackageVersion>3.3.0</VSIX_MicrosoftCodeAnalysisCSharpWorkspacesPackageVersion>
    <VSIX_MicrosoftCodeAnalysisEditorFeaturesTextPackageVersion>3.3.0</VSIX_MicrosoftCodeAnalysisEditorFeaturesTextPackageVersion>
    <VSIX_MicrosoftCodeAnalysisFeaturesPackageVersion>3.3.0</VSIX_MicrosoftCodeAnalysisFeaturesPackageVersion>
    <VSIX_MicrosoftCodeAnalysisRemoteRazorServiceHubPackageVersion>3.3.0-beta2-19328-07</VSIX_MicrosoftCodeAnalysisRemoteRazorServiceHubPackageVersion>
    <VSIX_MicrosoftCodeAnalysisVisualBasicWorkspacesPackageVersion>3.3.0</VSIX_MicrosoftCodeAnalysisVisualBasicWorkspacesPackageVersion>
    <VSIX_MicrosoftCodeAnalysisWorkspacesCommonPackageVersion>3.3.0</VSIX_MicrosoftCodeAnalysisWorkspacesCommonPackageVersion>
    <VSIX_MicrosoftVisualStudioLanguageServicesPackageVersion>3.3.0</VSIX_MicrosoftVisualStudioLanguageServicesPackageVersion>
    <VSIX_MicrosoftVisualStudioLanguageServicesRazorRemoteClientPackageVersion>3.3.0-beta2-19328-07</VSIX_MicrosoftVisualStudioLanguageServicesRazorRemoteClientPackageVersion>
    <XunitAnalyzersPackageVersion>0.10.0</XunitAnalyzersPackageVersion>
    <XunitVersion>2.4.1</XunitVersion>
  </PropertyGroup>
</Project><|MERGE_RESOLUTION|>--- conflicted
+++ resolved
@@ -14,21 +14,15 @@
   <!-- Versioning for assemblies/packages -->
   <PropertyGroup>
     <MajorVersion>3</MajorVersion>
-<<<<<<< HEAD
-    <MinorVersion>0</MinorVersion>
-    <PatchVersion>1</PatchVersion>
-    <PreReleaseVersionLabel>servicing</PreReleaseVersionLabel>
+    <MinorVersion>1</MinorVersion>
+    <PatchVersion>0</PatchVersion>
+    <PreReleaseVersionLabel>preview1</PreReleaseVersionLabel>
     <!--
         When StabilizePackageVersion is set to 'true', this branch will produce stable outputs for 'Shipping' packages
     -->
     <StabilizePackageVersion Condition="'$(StabilizePackageVersion)' == ''">false</StabilizePackageVersion>
     <DotNetFinalVersionKind Condition="'$(StabilizePackageVersion)' == 'true'">release</DotNetFinalVersionKind>
-=======
-    <MinorVersion>1</MinorVersion>
-    <PatchVersion>0</PatchVersion>
-    <PreReleaseVersionLabel>preview1</PreReleaseVersionLabel>
     <DefaultNetCoreTargetFramework>netcoreapp$(MajorVersion).$(MinorVersion)</DefaultNetCoreTargetFramework>
->>>>>>> bd71bcf8
   </PropertyGroup>
   <!--
     Versioning for tooling releases.
