--- conflicted
+++ resolved
@@ -16,16 +16,11 @@
     <MajorVersion>5</MajorVersion>
     <MinorVersion>0</MinorVersion>
     <PatchVersion>0</PatchVersion>
-<<<<<<< HEAD
-    <PreReleaseVersionLabel>preview1</PreReleaseVersionLabel>
     <!--
         When StabilizePackageVersion is set to 'true', this branch will produce stable outputs for 'Shipping' packages
     -->
     <StabilizePackageVersion Condition="'$(StabilizePackageVersion)' == ''">false</StabilizePackageVersion>
     <DotNetFinalVersionKind Condition="'$(StabilizePackageVersion)' == 'true'">release</DotNetFinalVersionKind>
-=======
-    <PreReleaseVersionLabel>alpha1</PreReleaseVersionLabel>
->>>>>>> 00e5f3e4
     <DefaultNetCoreTargetFramework>netcoreapp$(MajorVersion).$(MinorVersion)</DefaultNetCoreTargetFramework>
   </PropertyGroup>
   <!--
