--- conflicted
+++ resolved
@@ -1,8 +1,5 @@
 # How to contribute
 
-<<<<<<< HEAD
-Information on contributing to this repo is in the [Contributing Guide](https://github.com/aspnet/Home/blob/master/CONTRIBUTING.md) in the Home repo.
-=======
 One of the easiest ways to contribute is to participate in discussions on GitHub issues. You can also contribute by submitting pull requests with code changes.
 
 ## General feedback and discussions?
@@ -38,5 +35,4 @@
 
 ## Code of conduct
 
-This project has adopted the [Microsoft Open Source Code of Conduct](https://opensource.microsoft.com/codeofconduct/).  For more information see the [Code of Conduct FAQ](https://opensource.microsoft.com/codeofconduct/faq/) or contact [opencode@microsoft.com](mailto:opencode@microsoft.com) with any additional questions or comments.
->>>>>>> 6c28ee81
+This project has adopted the [Microsoft Open Source Code of Conduct](https://opensource.microsoft.com/codeofconduct/).  For more information see the [Code of Conduct FAQ](https://opensource.microsoft.com/codeofconduct/faq/) or contact [opencode@microsoft.com](mailto:opencode@microsoft.com) with any additional questions or comments.