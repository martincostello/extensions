--- conflicted
+++ resolved
@@ -11,12 +11,7 @@
     }
   },
   "msbuild-sdks": {
-<<<<<<< HEAD
-    "Microsoft.DotNet.Arcade.Sdk": "5.0.0-beta.20621.10",
-    "Microsoft.DotNet.Helix.Sdk": "5.0.0-beta.20621.10"
-=======
     "Microsoft.DotNet.Arcade.Sdk": "6.0.0-beta.21058.3",
     "Microsoft.DotNet.Helix.Sdk": "6.0.0-beta.21058.3"
->>>>>>> 24cab295
   }
 }