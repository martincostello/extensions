--- conflicted
+++ resolved
@@ -1,10 +1,6 @@
 {
   "tools": {
-<<<<<<< HEAD
     "dotnet": "5.0.100-alpha1-014696",
-=======
-    "dotnet": "3.1.100-preview1-014400",
->>>>>>> 3807c6a6
     "runtimes": {
       "dotnet": [
         "2.1.11",
@@ -19,11 +15,7 @@
     }
   },
   "sdk": {
-<<<<<<< HEAD
     "version": "5.0.100-alpha1-014696"
-=======
-    "version": "3.1.100-preview1-014400"
->>>>>>> 3807c6a6
   },
   "msbuild-sdks": {
     "Microsoft.DotNet.Arcade.Sdk": "1.0.0-beta.19510.3",
