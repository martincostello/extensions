{
  "tools": {
    "dotnet": "5.0.100-alpha1-015752",
    "runtimes": {
      "dotnet": [
        "2.1.11",
        "$(MicrosoftNETCoreAppInternalPackageVersion)"
      ]
    },
    "vs": {
      "version": "16.0",
      "components": [
        "Microsoft.VisualStudio.Component.VSSDK"
      ]
    }
  },
  "sdk": {
    "version": "5.0.100-alpha1-015536"
  },
  "msbuild-sdks": {
<<<<<<< HEAD
    "Microsoft.DotNet.Arcade.Sdk": "1.0.0-beta.19607.3",
=======
    "Microsoft.DotNet.Arcade.Sdk": "5.0.0-beta.19608.1",
>>>>>>> d93dd627
    "Yarn.MSBuild": "1.15.2"
  }
}<|MERGE_RESOLUTION|>--- conflicted
+++ resolved
@@ -18,11 +18,7 @@
     "version": "5.0.100-alpha1-015536"
   },
   "msbuild-sdks": {
-<<<<<<< HEAD
-    "Microsoft.DotNet.Arcade.Sdk": "1.0.0-beta.19607.3",
-=======
     "Microsoft.DotNet.Arcade.Sdk": "5.0.0-beta.19608.1",
->>>>>>> d93dd627
     "Yarn.MSBuild": "1.15.2"
   }
 }