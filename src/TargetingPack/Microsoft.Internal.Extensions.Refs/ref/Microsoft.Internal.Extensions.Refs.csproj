--- conflicted
+++ resolved
@@ -1,11 +1,7 @@
 <Project Sdk="Microsoft.NET.Sdk">
 
   <PropertyGroup>
-<<<<<<< HEAD
-    <TargetFramework>netcoreapp5.0</TargetFramework>
-=======
     <TargetFramework>$(DefaultNetCoreTargetFramework)</TargetFramework>
->>>>>>> 1f41bdc3
     <IsPackable>true</IsPackable>
     <IsShipping>false</IsShipping>
     <!-- This project is not included in the shared framework -->
