--- conflicted
+++ resolved
@@ -27,18 +27,12 @@
             _model = model;
         }
 
-<<<<<<< HEAD
-        public override bool IsEvaluatableMethodCall(MethodCallExpression methodCallExpression)
-            => _model.Relational().FindDbFunction(methodCallExpression.Method) == null
-               && base.IsEvaluatableMethodCall(methodCallExpression);
-=======
         /// <summary>
         ///     This API supports the Entity Framework Core infrastructure and is not intended to be used
         ///     directly from your code. This API may change or be removed in future releases.
         /// </summary>
-        public override bool IsEvaluatableMethodCall(MethodCallExpression methodCallExpression) 
-            => _model.Relational().FindDbFunction(methodCallExpression.Method) == null 
-                    && base.IsEvaluatableMethodCall(methodCallExpression);
->>>>>>> 2f0fcfa8
+        public override bool IsEvaluatableMethodCall(MethodCallExpression methodCallExpression)
+            => _model.Relational().FindDbFunction(methodCallExpression.Method) == null
+               && base.IsEvaluatableMethodCall(methodCallExpression);
     }
 }