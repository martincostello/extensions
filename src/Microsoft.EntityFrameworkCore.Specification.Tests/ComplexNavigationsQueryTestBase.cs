--- conflicted
+++ resolved
@@ -2693,7 +2693,78 @@
         }
 
         [ConditionalFact]
-<<<<<<< HEAD
+        public virtual void Complex_multi_include_with_order_by_and_paging_joins_on_correct_key()
+        {
+            List<string> expected;
+
+            using (var context = CreateContext())
+            {
+                expected = context.LevelOne
+                    .Include(e => e.OneToOne_Optional_FK).ThenInclude(e => e.OneToMany_Optional)
+                    .Include(e => e.OneToOne_Required_FK).ThenInclude(e => e.OneToMany_Required)
+                    .ToList()
+                    .OrderBy(t => t.Name)
+                    .Skip(0).Take(10)
+                    .Select(e => e.Name)
+                    .ToList();
+            }
+
+            ClearLog();
+
+            using (var context = CreateContext())
+            {
+                var query = context.LevelOne
+                    .Include(e => e.OneToOne_Optional_FK).ThenInclude(e => e.OneToMany_Optional)
+                    .Include(e => e.OneToOne_Required_FK).ThenInclude(e => e.OneToMany_Required)
+                    .OrderBy(t => t.Name)
+                    .Skip(0).Take(10);
+
+                var result = query.ToList();
+
+                Assert.Equal(expected.Count, result.Count);
+                for (var i = 0; i < result.Count; i++)
+                {
+                    Assert.True(expected.Contains(result[i]?.Name));
+                }
+            }
+        }
+
+        [ConditionalFact]
+        public virtual void Complex_multi_include_with_order_by_and_paging_joins_on_correct_key2()
+        {
+            List<string> expected;
+
+            using (var context = CreateContext())
+            {
+                expected = context.LevelOne
+                    .Include(e => e.OneToOne_Optional_FK.OneToOne_Required_FK).ThenInclude(e => e.OneToMany_Optional)
+                    .ToList()
+                    .OrderBy(t => t.Name)
+                    .Skip(0).Take(10)
+                    .Select(e => e.Name)
+                    .ToList();
+            }
+
+            ClearLog();
+
+            using (var context = CreateContext())
+            {
+                var query = context.LevelOne
+                    .Include(e => e.OneToOne_Optional_FK.OneToOne_Required_FK).ThenInclude(e => e.OneToMany_Optional)
+                    .OrderBy(t => t.Name)
+                    .Skip(0).Take(10);
+
+                var result = query.ToList();
+
+                Assert.Equal(expected.Count, result.Count);
+                for (var i = 0; i < result.Count; i++)
+                {
+                    Assert.True(expected.Contains(result[i]?.Name));
+                }
+            }
+        }
+
+        [ConditionalFact]
         public virtual void Multiple_include_with_multiple_optional_navigations()
         {
             List<Level1> expected;
@@ -2706,21 +2777,6 @@
                     .ToList()
                     .Where(e => e.OneToOne_Required_FK.OneToOne_Optional_PK?.Name != "Foo")
                     .OrderBy(e => e.Id)
-=======
-        public virtual void Complex_multi_include_with_order_by_and_paging_joins_on_correct_key()
-        {
-            List<string> expected;
-
-            using (var context = CreateContext())
-            {
-                expected = context.LevelOne
-                    .Include(e => e.OneToOne_Optional_FK).ThenInclude(e => e.OneToMany_Optional)
-                    .Include(e => e.OneToOne_Required_FK).ThenInclude(e => e.OneToMany_Required)
-                    .ToList()
-                    .OrderBy(t => t.Name)
-                    .Skip(0).Take(10)
-                    .Select(e => e.Name)
->>>>>>> bd45e7d8
                     .ToList();
             }
 
@@ -2729,7 +2785,6 @@
             using (var context = CreateContext())
             {
                 var query = context.LevelOne
-<<<<<<< HEAD
                     .Include(e => e.OneToOne_Required_FK).ThenInclude(e => e.OneToMany_Optional)
                     .Include(e => e.OneToOne_Required_FK).ThenInclude(e => e.OneToOne_Optional_FK)
                     .Include(e => e.OneToOne_Optional_FK).ThenInclude(e => e.OneToOne_Optional_FK)
@@ -2747,54 +2802,6 @@
 
                     Assert.True(expected[i].OneToOne_Optional_FK?.Id == result[i].OneToOne_Optional_FK?.Id);
                     Assert.True(expected[i].OneToOne_Optional_FK?.OneToOne_Optional_FK?.Id == result[i].OneToOne_Optional_FK?.OneToOne_Optional_FK?.Id);
-=======
-                    .Include(e => e.OneToOne_Optional_FK).ThenInclude(e => e.OneToMany_Optional)
-                    .Include(e => e.OneToOne_Required_FK).ThenInclude(e => e.OneToMany_Required)
-                    .OrderBy(t => t.Name)
-                    .Skip(0).Take(10);
-
-                var result = query.ToList();
-
-                Assert.Equal(expected.Count, result.Count);
-                for (var i = 0; i < result.Count; i++)
-                {
-                    Assert.True(expected.Contains(result[i]?.Name));
-                }
-            }
-        }
-
-        [ConditionalFact]
-        public virtual void Complex_multi_include_with_order_by_and_paging_joins_on_correct_key2()
-        {
-            List<string> expected;
-
-            using (var context = CreateContext())
-            {
-                expected = context.LevelOne
-                    .Include(e => e.OneToOne_Optional_FK.OneToOne_Required_FK).ThenInclude(e => e.OneToMany_Optional)
-                    .ToList()
-                    .OrderBy(t => t.Name)
-                    .Skip(0).Take(10)
-                    .Select(e => e.Name)
-                    .ToList();
-            }
-
-            ClearLog();
-
-            using (var context = CreateContext())
-            {
-                var query = context.LevelOne
-                    .Include(e => e.OneToOne_Optional_FK.OneToOne_Required_FK).ThenInclude(e => e.OneToMany_Optional)
-                    .OrderBy(t => t.Name)
-                    .Skip(0).Take(10);
-
-                var result = query.ToList();
-
-                Assert.Equal(expected.Count, result.Count);
-                for (var i = 0; i < result.Count; i++)
-                {
-                    Assert.True(expected.Contains(result[i]?.Name));
->>>>>>> bd45e7d8
                 }
             }
         }
